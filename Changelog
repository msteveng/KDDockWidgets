<<<<<<< HEAD
* v1.1.0 (unreleased)
  - New drop indicator style type: Segmented Indicators
  - Added FocusScope support
  - Added DockWidget::isFocused() and DockWidgetBase::isFocusedChanged()
  - Added Config::Flag_AlwaysTitleBarWhenFloating, which complements Flag_HideTitleBarWhenTabsVisible

* Roadmap
  - QtQuick support

* v1.0.0 (unreleased)
=======
* v1.0.1 (unreleased)
>>>>>>> 518a7cb3
  -

* v1.0.0 (2 September 2020)
  - PySide2 bindings
  - Rewrote the layouting engine, resulting in a huge stability gain and makes it easy to add new features
  - Honour min/max sizes and some QSizePolicy heuristics
  - Lazy resize (resize only when dropping the separator)
  - Native Windows dragging (supporting Aero-snap)
  - Allow to hide TitleBar and just show tabs. Allow dragging via the tab bar.
  - Reordering tabs with mouse
  - Partial layout save/restore (affecting only a subset)
  - Double-click on title bar to maximize
  - Maximize button on the title bar
  - HDPI: Relative layouting restore
  - Allow to make a dock widget non-closable and non-dockable
  - Show close button on tabs
  - Multiple Main Window support
  - Allowing to dock on different parents
  - Support for affinities, making some dock widgets only dockable on certain main windows
  - 200 unit-tests
  - Fuzzer which found plenty of crashes in the old layouting engine
  - ASAN fixes
  - Double click on separator to distribute equally
  - Hovering over an indicator returns the true size that the dropped widget will get
  - Static build support
  - Namespaced Qt support
  - Dozens of crash fixes, bugs and much more...

* v0.1 (4 November 2019)
  - Initial Release and blog<|MERGE_RESOLUTION|>--- conflicted
+++ resolved
@@ -1,4 +1,3 @@
-<<<<<<< HEAD
 * v1.1.0 (unreleased)
   - New drop indicator style type: Segmented Indicators
   - Added FocusScope support
@@ -8,10 +7,7 @@
 * Roadmap
   - QtQuick support
 
-* v1.0.0 (unreleased)
-=======
 * v1.0.1 (unreleased)
->>>>>>> 518a7cb3
   -
 
 * v1.0.0 (2 September 2020)
