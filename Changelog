--- conflicted
+++ resolved
@@ -1,4 +1,13 @@
-* v1.0.0 (? 2020)
+* v1.1.0 (unreleased)
+  - New drop indicator style type: Segmented Indicators
+  - Added FocusScope support
+  - Added DockWidget::isFocused() and DockWidgetBase::isFocusedChanged()
+  - Added Config::Flag_AlwaysTitleBarWhenFloating, which complements Flag_HideTitleBarWhenTabsVisible
+
+* Roadmap
+  - QtQuick support
+
+* v1.0.0 (X Sept 2020)
   - PySide2 bindings
   - Rewrote the layouting engine, resulting in a huge stability gain and makes it easy to add new features
   - Honour min/max sizes and some QSizePolicy heuristics
@@ -24,42 +33,5 @@
   - Namespaced Qt support
   - Dozens of crash fixes, bugs and much more...
 
-<<<<<<< HEAD
-* v1.0.0 (, 2020)
-    - PySide2 bindings
-    - Rewrote the layouting engine, resulting in a huge stability gain and makes it easy to add new features
-    - Honour min/max sizes and some QSizePolicy heuristics
-    - Lazy resize (resize only when dropping the separator)
-    - Native Windows dragging (supporting Aero-snap)
-    - Allow to hide TitleBar and just show tabs. Allow dragging via the tab bar.
-    - Reordering tabs with mouse
-    - Partial layout save/restore (affecting only a subset)
-    - Double-click on title bar to maximize
-    - Maximize button on the title bar
-    - HDPI: Relative layouting restore
-    - Allow to make a dock widget non-closable and non-dockable
-    - Show close button on tabs
-    - Multiple Main Window support
-    - Allowing to dock on different parents
-    - Support for affinities, making some dock widgets only dockable on certain main windows
-    - 200 unit-tests
-    - Fuzzer which found plenty of crashes in the old layouting engine
-    - ASAN fixes
-    - Double click on separator to distribute equally
-    - Hovering over an indicator returns the true size that the dropped widget will get
-    - Static build support
-    - Namespaced Qt support
-    - Dozens of crash fixes, bugs and much more...
-
-* v1.1.0 (, 2020)
-    - New drop indicator style type: Segmented Indicators
-    - Added FocusScope support
-    - Added DockWidget::isFocused() and DockWidgetBase::isFocusedChanged()
-    - Added Config::Flag_AlwaysTitleBarWhenFloating, which complements Flag_HideTitleBarWhenTabsVisible
-
-* Roadmap
-    - QtQuick support
-=======
 * v0.1 (4 November 2019)
-  - Initial Release and blog
->>>>>>> 5ddf0ada
+  - Initial Release and blog