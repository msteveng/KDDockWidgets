--- conflicted
+++ resolved
@@ -223,12 +223,8 @@
     }
 
     d->widget = w;
-<<<<<<< HEAD
-    setSizePolicy(w->sizePolicy());
-=======
     if (w)
         setSizePolicy(w->sizePolicy());
->>>>>>> ae000e75
 
     Q_EMIT widgetChanged(w);
     setWindowTitle(uniqueName());
