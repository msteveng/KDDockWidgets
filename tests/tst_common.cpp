/*
  This file is part of KDDockWidgets.

  SPDX-FileCopyrightText: 2019-2020 Klarälvdalens Datakonsult AB, a KDAB Group company <info@kdab.com>
  Author: Sérgio Martins <sergio.martins@kdab.com>

  SPDX-License-Identifier: GPL-2.0-only OR GPL-3.0-only

  Contact KDAB at <info@kdab.com> for commercial licensing options.
*/

// We don't care about performance related checks in the tests
// clazy:excludeall=ctor-missing-parent-argument,missing-qobject-macro,range-loop,missing-typeinfo,detaching-member,function-args-by-ref,non-pod-global-static,reserve-candidates,qstring-allocations

#include "Testing.h"
#include "utils.h"
#include "DockWidgetBase.h"
#include "multisplitter/Separator_p.h"
#include "private/MultiSplitter_p.h"
#include "TitleBar_p.h"
#include "Position_p.h"
#include "DropAreaWithCentralFrame_p.h"
#include "WindowBeingDragged_p.h"
#include "Config.h"
#include "SideBar_p.h"

#include <QtTest/QtTest>
#include <QObject>
#include <QAction>
#include <QApplication>

#ifdef KDDOCKWIDGETS_QTQUICK
# include "DockWidgetQuick.h"
# include "quick/MainWindowQuick_p.h"

# include <QQmlEngine>
# include <QQuickStyle>
<<<<<<< HEAD
# else
# include "DockWidget.h"
# include "MainWindow.h"

# include <QPushButton>
# include <QLineEdit>
# include <QTextEdit>
# include <QTabBar>
# include <QMenuBar>
#endif

#ifdef Q_OS_WIN
# include <Windows.h>
=======
#else
# include "DockWidget.h"
>>>>>>> 72605292
#endif

using namespace KDDockWidgets;
using namespace Layouting;
using namespace KDDockWidgets::Tests;

static int osWindowMinWidth()
{
#ifdef Q_OS_WIN
    return GetSystemMetrics(SM_CXMIN);
#else
    return 140; // Some random value for our windows. It's only important on Windows
#endif
}

class TestCommon : public QObject
{
    Q_OBJECT
public Q_SLOTS:
    void initTestCase()
    {
        qputenv("KDDOCKWIDGETS_SHOW_DEBUG_WINDOW", "");
        qApp->setOrganizationName("KDAB");
        qApp->setApplicationName("dockwidgets-unit-tests");

        Testing::installFatalMessageHandler();

#ifdef KDDOCKWIDGETS_QTQUICK
        QQuickStyle::setStyle("Material"); // so we don't load KDE plugins
        KDDockWidgets::Config::self().setQmlEngine(new QQmlEngine(this));
#endif
        QTest::qWait(10); // the DND state machine needs the event loop to start, otherwise activeState() is nullptr. (for offscreen QPA)
    }

    void cleanupTestCase()
    {
#ifdef KDDOCKWIDGETS_QTQUICK
        delete KDDockWidgets::Config::Config::self().qmlEngine();
#endif
    }

private Q_SLOTS:
    void tst_simple1();
    void tst_simple2();
    void tst_doesntHaveNativeTitleBar();
    void tst_resizeWindow2();
    void tst_hasLastDockedLocation();
    void tst_ghostSeparator();
    void tst_detachFromMainWindow();
    void tst_detachPos();
<<<<<<< HEAD
    void tst_floatingWindowSize();
    void tst_sizeAfterRedock();
    void tst_tabbingWithAffinities();
    void tst_honourUserGeometry();
    void tst_floatingWindowTitleBug();
    void tst_setFloatingSimple();

    void tst_resizeWindow_data();
    void tst_resizeWindow();
    void tst_restoreEmpty();
    void tst_restoreCentralFrame();
    void tst_shutdown();
    void tst_doubleClose();
    void tst_dockInternal();
    void tst_maximizeAndRestore();
    void tst_propagateResize2();
    void tst_28NestedWidgets();
    void tst_28NestedWidgets_data();
    void tst_negativeAnchorPosition();
    void tst_negativeAnchorPosition2();
    void tst_negativeAnchorPosition3();
    void tst_negativeAnchorPosition4();
    void tst_negativeAnchorPosition5();
    void tst_negativeAnchorPosition6();
    void tst_negativeAnchorPosition7();
    void tst_startHidden();
    void tst_startHidden2();
    void tst_startClosed();
    void tst_closeReparentsToNull();
    void tst_invalidAnchorGroup();
    void tst_addAsPlaceholder();
    void tst_removeItem();
    void tst_clear();
    void tst_samePositionAfterHideRestore();
    void tst_dockDockWidgetNested();
    void tst_dockFloatingWindowNested();
    void tst_crash();
    void tst_refUnrefItem();
    void tst_placeholderCount();
    void tst_availableLengthForOrientation();
    void tst_closeShowWhenNoCentralFrame();
    void tst_setAstCurrentTab();
    void tst_placeholderDisappearsOnReadd();
    void tst_placeholdersAreRemovedProperly();

    void tst_crash2_data();
    void tst_crash2();
    void tst_closeAllDockWidgets();
    void tst_toggleMiddleDockCrash();
    void tst_stealFrame();
    void tst_setFloatingWhenWasTabbed();
    void tst_setFloatingWhenSideBySide();
    void tst_dockWindowWithTwoSideBySideFramesIntoCenter();
    void tst_closeRemovesFromSideBar();
    void tst_tabTitleChanges();
    void tst_dockWidgetGetsFocusWhenDocked();
    void tst_setWidget();
    void tst_isFocused();
    void tst_floatingLastPosAfterDoubleClose();
    void tst_registry();
    void tst_honourGeometryOfHiddenWindow();
    void tst_0_data();
    void tst_0();
    void tst_dockWindowWithTwoSideBySideFramesIntoRight();
    void tst_dockWindowWithTwoSideBySideFramesIntoLeft();
    void tst_posAfterLeftDetach();
    void tst_preventClose();
    void tst_propagateMinSize();
    void tst_createFloatingWindow();
    void tst_addAndReadd();
    void tst_addToSmallMainWindow1();
    void tst_addToSmallMainWindow2();
    void tst_addToSmallMainWindow3();
    void tst_addToSmallMainWindow4();
    void tst_addToSmallMainWindow5();
    void tst_fairResizeAfterRemoveWidget();
    void tst_invalidJSON_data();
    void tst_invalidJSON();

    void tst_invalidPlaceholderPosition_data();
    void tst_invalidPlaceholderPosition();
    void tst_setVisibleFalseWhenSideBySide();
    void tst_embeddedMainWindow();
    void tst_restoreSimplest();
    void tst_restoreTwice();
    void tst_restoreAfterResize();
    void tst_resizeViaAnchorsAfterPlaceholderCreation();
    void tst_rectForDropCrash();
    void tst_restoreWithNonClosableWidget();
    void tst_restoreNestedAndTabbed();
    void tst_restoreCrash();
    void tst_restoreSideBySide();
    void tst_restoreWithPlaceholder();
    void tst_restoreWithAffinity();
    void tst_marginsAfterRestore();
    void tst_restoreWithNewDockWidgets();
    void tst_restoreEmbeddedMainWindow();
    void tst_restoreWithDockFactory();
    void tst_restoreResizesLayout();
    void tst_addDockWidgetToMainWindow();
    void tst_addDockWidgetToContainingWindow();
    void tst_notClosable();
    void tst_setFloatingAfterDraggedFromTabToSideBySide();
    void tst_setFloatingAFrameWithTabs();
    void tst_toggleDockWidgetWithHiddenTitleBar();
    void tst_tabBarWithHiddenTitleBar_data();
    void tst_tabBarWithHiddenTitleBar();
    void tst_availableSizeWithPlaceholders();
    void tst_anchorFollowingItselfAssert();
    void tst_positionWhenShown();
    void tst_moreTitleBarCornerCases();
    void tst_maxSizePropagates();
    void tst_maxSizePropagates2();
    void tst_maxSizeHonouredWhenDropped();
    void tst_fixedSizePolicy();
    void tst_isInMainWindow();
    void tst_sizeConstraintWarning();
    void tst_stuckSeparator();
    void tst_maxSizeHonouredWhenAnotherDropped();
    void tst_addToHiddenMainWindow();
    void tst_dockNotFillingSpace();
    void tst_titlebar_getter();
    void tst_restoreSimple();
    void tst_lastFloatingPositionIsRestored();
    void tst_negativeAnchorPositionWhenEmbedded();
    void tst_negativeAnchorPositionWhenEmbedded_data();
    void tst_floatingAction();
    void tst_raise();

#ifdef KDDOCKWIDGETS_QTWIDGETS
    // TODO: Port these to QtQuick
    void tst_titleBarFocusedWhenTabsChange();
    void tst_tabsNotClickable();
    void tst_dock2FloatingWidgetsTabbed();
    void tst_dragByTabBar_data();
    void tst_dragByTabBar();
    void tst_dragBySingleTab();
    void tst_mainWindowAlwaysHasCentralWidget();
    void tst_dockableMainWindows();
#endif
=======
    void tst_nonDockable();
>>>>>>> 72605292
};

void TestCommon::tst_simple1()
{
    // Simply create a MainWindow
    EnsureTopLevelsDeleted e;
    auto m = createMainWindow();
    m->multiSplitter()->checkSanity();
}

void TestCommon::tst_simple2()
{
    // Simply create a MainWindow, and dock something on top
    EnsureTopLevelsDeleted e;
    auto m = createMainWindow();
    auto dw = createDockWidget("dw", new MyWidget("dw", Qt::blue));
    auto fw = dw->floatingWindow();
    m->addDockWidget(dw, KDDockWidgets::Location_OnTop);
    m->multiSplitter()->checkSanity();
    delete fw;
}

void TestCommon::tst_restoreSimple()
{
    EnsureTopLevelsDeleted e;
    // Tests restoring a very simple layout, composed of just 1 docked widget

    auto m = createMainWindow(QSize(800, 500), MainWindowOption_None);
    auto layout = m->multiSplitter();
    auto dock1 = createDockWidget("one", new QTextEdit());
    auto dock2 = createDockWidget("two", new QTextEdit());
    auto dock3 = createDockWidget("three", new QTextEdit());
    m->addDockWidget(dock1, Location_OnTop);

    // Dock2 floats at 150,150
    const QPoint dock2FloatingPoint = QPoint(150, 150);
    dock2->window()->move(dock2FloatingPoint);
    QVERIFY(dock2->isVisible());

    const QPoint dock3FloatingPoint = QPoint(200, 200);
    dock3->window()->move(dock3FloatingPoint);
    dock3->close();

    LayoutSaver saver;
    QVERIFY(saver.saveToFile(QStringLiteral("layout_tst_restoreSimple.json")));
    auto f1 = dock1->frame();
    dock2->window()->move(QPoint(0, 0)); // Move *after* we saved.
    dock3->window()->move(QPoint(0, 0)); // Move *after* we saved.
    dock1->close();
    dock2->close();
    QVERIFY(!dock2->isVisible());
    QCOMPARE(layout->count(), 1);
    QVERIFY(Testing::waitForDeleted(f1));
    QCOMPARE(layout->placeholderCount(), 1);

    QCOMPARE(DockRegistry::self()->floatingWindows().size(), 0);
    QVERIFY(saver.restoreFromFile(QStringLiteral("layout_tst_restoreSimple.json")));
    QVERIFY(layout->checkSanity());
    QCOMPARE(layout->count(), 1);
    QCOMPARE(layout->placeholderCount(), 0);
    QVERIFY(dock1->isVisible());
    QCOMPARE(saver.restoredDockWidgets().size(), 3);

    // Test a crash I got:
    dock1->setFloating(true);
    QVERIFY(layout->checkSanity());
    dock1->setFloating(false);

    auto fw2 = dock2->floatingWindow();
    QVERIFY(fw2);
    QVERIFY(fw2->isVisible());
    QVERIFY(fw2->isTopLevel());
    QCOMPARE(fw2->pos(), dock2FloatingPoint);
    QCOMPARE(fw2->parent(), m.get());
    QVERIFY(dock2->isFloating());
    QVERIFY(dock2->isVisible());

    QVERIFY(!dock3->isVisible()); // Remains closed
    QVERIFY(dock3->parentWidget() == nullptr);

    dock3->show();
    dock3->morphIntoFloatingWindow(); // as it would take 1 event loop. Do it now so we can compare already.

    QCOMPARE(dock3->window()->pos(), dock3FloatingPoint);

    // Cleanup
    dock3->deleteLater();
    QVERIFY(Testing::waitForDeleted(dock3));
}


void TestCommon::tst_doesntHaveNativeTitleBar()
{
    // Tests that a floating window doesn't have a native title bar
    // This test is mostly to test a bug that was happening with QtQuick, where the native title bar
    // would appear on linux
    EnsureTopLevelsDeleted e;

    auto dw1 = createDockWidget("dock1");
    FloatingWindow *fw = dw1->floatingWindow();
    QVERIFY(fw);
    QVERIFY(fw->windowFlags() & Qt::Tool);

#if defined(Q_OS_LINUX)
    QVERIFY(fw->windowFlags() & Qt::FramelessWindowHint);
#elif defined(Q_OS_WIN)
    QVERIFY(!(fw->windowFlags() & Qt::FramelessWindowHint));
#endif

    delete dw1->window();
}

void TestCommon::tst_resizeWindow2()
{
    // Tests that resizing the width of the main window will never move horizontal anchors

    EnsureTopLevelsDeleted e;
    auto m = createMainWindow(QSize(501, 500), MainWindowOption_None);
    auto dock1 = createDockWidget("1");
    auto dock2 = createDockWidget("2");

    FloatingWindow *fw1 = dock1->floatingWindow();
    FloatingWindow *fw2 = dock2->floatingWindow();
    m->addDockWidget(dock1, Location_OnTop);
    m->addDockWidget(dock2, Location_OnBottom);

    auto layout = m->multiSplitter();
    Separator *anchor = layout->separators().at(0);
    const int oldPosY = anchor->position();
    m->resize(QSize(m->width() + 10, m->height()));
    QCOMPARE(anchor->position(), oldPosY);
    layout->checkSanity();

    delete fw1;
    delete fw2;
}

void TestCommon::tst_hasLastDockedLocation()
{
    // Tests DockWidgetBase::hasPreviousDockedLocation()

    EnsureTopLevelsDeleted e;
    auto m = createMainWindow(QSize(501, 500), MainWindowOption_None);
    auto dock1 = createDockWidget("1");
    m->multiSplitter()->checkSanity();
    m->multiSplitter()->setObjectName("mainWindow-dropArea");
    dock1->floatingWindow()->multiSplitter()->setObjectName("first-dropArea1");
    dock1->floatingWindow()->multiSplitter()->checkSanity();
    auto window1 = dock1->window();
    QVERIFY(dock1->isFloating());
    QVERIFY(!dock1->hasPreviousDockedLocation());
    QVERIFY(dock1->setFloating(true));
    QVERIFY(!dock1->setFloating(false)); // No docking location, so it's not docked
    QVERIFY(dock1->isFloating());
    QVERIFY(!dock1->hasPreviousDockedLocation());

    m->addDockWidget(dock1, Location_OnBottom);
    m->multiSplitter()->checkSanity();

    QVERIFY(!dock1->isFloating());
    QVERIFY(dock1->setFloating(true));

    auto ms1 = dock1->floatingWindow()->multiSplitter();
    ms1->setObjectName("dropArea1");
    ms1->checkSanity();
    QVERIFY(dock1->hasPreviousDockedLocation());
    auto window11 = dock1->window();
    QVERIFY(dock1->setFloating(false));

    delete window1;
    delete window11;
}

void TestCommon::tst_ghostSeparator()
{
    // Tests a situation where a separator wouldn't be removed after a widget had been removed
    EnsureTopLevelsDeleted e;
    auto m = createMainWindow(QSize(501, 500), MainWindowOption_None);
    auto dock1 = createDockWidget("1");
    auto dock2 = createDockWidget("2");
    auto dock3 = createDockWidget("3");

    QPointer<FloatingWindow> fw1 = dock1->floatingWindow();
    QPointer<FloatingWindow> fw2 = dock2->floatingWindow();
    QPointer<FloatingWindow> fw3 = dock3->floatingWindow();

    dock1->addDockWidgetToContainingWindow(dock2, Location_OnRight);
    QCOMPARE(fw1->multiSplitter()->separators().size(), 1);
    QCOMPARE(Layouting::Separator::numSeparators(), 1);

    m->addDockWidget(dock3, Location_OnBottom);
    QCOMPARE(m->multiSplitter()->separators().size(), 0);
    QCOMPARE(Layouting::Separator::numSeparators(), 1);

    m->multiSplitter()->addMultiSplitter(fw1->multiSplitter(), Location_OnRight);
    QCOMPARE(m->multiSplitter()->separators().size(), 2);
    QCOMPARE(Layouting::Separator::numSeparators(), 2);

    delete fw1;
    delete fw2;
    delete fw3;
}

void TestCommon::tst_detachFromMainWindow()
{
    // Tests a situation where clicking the float button wouldn't work on QtQuick
    EnsureTopLevelsDeleted e;
    auto m = createMainWindow(QSize(501, 500), MainWindowOption_None);
    auto dock1 = createDockWidget("1");
    auto fw1 = dock1->window();
    m->addDockWidget(dock1, Location_OnTop);

    QVERIFY(m->multiSplitter()->mainWindow() != nullptr);
    QVERIFY(!dock1->isFloating());
    TitleBar *tb = dock1->titleBar();
    QVERIFY(tb == dock1->frame()->titleBar());
    QVERIFY(tb->isVisible());
    QVERIFY(!tb->isFloating());

    delete fw1;
}

void TestCommon::tst_detachPos()
{
    // Tests a situation where detaching a dock widget would send it to a bogus position
    EnsureTopLevelsDeleted e;
    auto m = createMainWindow(QSize(501, 500), MainWindowOption_None);
    auto dock1 = createDockWidget("1", new MyWidget(QStringLiteral("1"), Qt::black), {}, /** show = */false); // we're creating the dock widgets without showing them as floating initially, so it doesn't record the previous floating position
    auto dock2 = createDockWidget("2", new MyWidget(QStringLiteral("2"), Qt::black), {}, /** show = */false);

    QVERIFY(!dock1->isVisible());
    QVERIFY(!dock2->isVisible());

    m->addDockWidget(dock1, Location_OnLeft);
    m->addDockWidget(dock2, Location_OnRight);

    QVERIFY(!dock1->lastPositions().lastFloatingGeometry().isValid());
    QVERIFY(!dock2->lastPositions().lastFloatingGeometry().isValid());

    const int previousWidth = dock1->width();
    dock1->setFloating(true);
    QTest::qWait(400); // Needed for QtQuick

    QVERIFY(qAbs(previousWidth - dock1->width()) < 15); // 15px of difference when floating is fine, due to margins and what not.
    delete dock1->window();
}

<<<<<<< HEAD
void TestCommon::tst_floatingWindowSize()
{
    EnsureTopLevelsDeleted e;
    auto m = createMainWindow(QSize(501, 500), MainWindowOption_None);
    auto dock1 = createDockWidget("1");
    auto fw1 = dock1->window();


    QTest::qWait(2000);

    QVERIFY(!fw1->geometry().isNull());
    QCOMPARE(fw1->size(), fw1->windowHandle()->size());

    delete fw1;
}

void TestCommon::tst_tabbingWithAffinities()
{
    EnsureTopLevelsDeleted e;
    // Tests that dock widgets with different affinities should not tab together

    auto m1 = createMainWindow(QSize(1000, 1000), MainWindowOption_None);
    m1->setAffinities({ "af1", "af2" });

    auto dw1 = new DockWidgetType("1");
    dw1->setAffinities({ "af1" });
    dw1->show();

    auto dw2 = new DockWidgetType("2");
    dw2->setAffinities({ "af2" });
    dw2->show();

    FloatingWindow *fw1 = dw1->floatingWindow();
    FloatingWindow *fw2 = dw2->floatingWindow();

    {
        SetExpectedWarning ignoreWarning("Refusing to dock widget with incompatible affinity");
        dw1->addDockWidgetAsTab(dw2);
        QVERIFY(dw1->window() != dw2->window());
    }

    m1->addDockWidget(dw1, Location_OnBottom);
    QVERIFY(!dw1->isFloating());

    {
        SetExpectedWarning ignoreWarning("Refusing to dock widget with incompatible affinity");
        auto dropArea = m1->dropArea();
        WindowBeingDragged wbd(fw2, fw2);
        QVERIFY(!dropArea->drop(&wbd, dw1->frame(), DropIndicatorOverlayInterface::DropLocation_Center));
        QVERIFY(dw1->window() != dw2->window());
    }

    delete fw1;
    delete fw2;
}

void TestCommon::tst_sizeAfterRedock()
{
    EnsureTopLevelsDeleted e;
    auto dw1 = new DockWidgetType(QStringLiteral("1"));
    auto dw2 = new DockWidgetType(QStringLiteral("2"));
    dw2->setWidget(new MyWidget("2", Qt::red));

    dw1->addDockWidgetToContainingWindow(dw2, Location_OnBottom);
    const int height2 = dw2->frame()->height();

    dw2->setFloating(true);
    QCOMPARE(height2, dw2->window()->height());
    auto oldFw2 = dw2->floatingWindow();

    // Redock
    FloatingWindow *fw1 = dw1->floatingWindow();
    DropArea *dropArea = fw1->dropArea();

    MultiSplitter *ms1 = fw1->multiSplitter();
    {
        WindowBeingDragged wbd2(oldFw2);
        const QRect suggestedDropRect = ms1->rectForDrop(&wbd2, Location_OnBottom, nullptr);
        QCOMPARE(suggestedDropRect.height(), height2);
    }

    dropArea->drop(dw2->floatingWindow(), Location_OnBottom, nullptr);

    QCOMPARE(dw2->frame()->height(), height2);

    delete dw1->window();
    delete oldFw2;
}

void TestCommon::tst_honourUserGeometry()
{
    EnsureTopLevelsDeleted e;
    auto m1 = createMainWindow(QSize(1000, 1000), MainWindowOption_None);
    auto dw1 = new DockWidgetType(QStringLiteral("1"));
    QVERIFY(!dw1->testAttribute(Qt::WA_PendingMoveEvent));

    const QPoint pt(10, 10);
    dw1->move(pt);
    dw1->show();
    FloatingWindow *fw1 = dw1->floatingWindow();
    QCOMPARE(fw1->windowHandle()->geometry().topLeft(), pt);

    delete dw1->window();
}

void TestCommon::tst_floatingWindowTitleBug()
{
    // Test for #74
    EnsureTopLevelsDeleted e;
    auto dw1 = new DockWidgetType(QStringLiteral("1"));
    auto dw2 = new DockWidgetType(QStringLiteral("2"));
    auto dw3 = new DockWidgetType(QStringLiteral("3"));

    dw1->setObjectName(QStringLiteral("1"));
    dw2->setObjectName(QStringLiteral("2"));
    dw3->setObjectName(QStringLiteral("3"));

    dw1->show();
    dw1->addDockWidgetAsTab(dw2);
    dw1->addDockWidgetToContainingWindow(dw3, Location_OnBottom);

    dw1->titleBar()->onFloatClicked();

    QCOMPARE(dw3->titleBar()->title(), QLatin1String("3"));

    delete dw1->window();
    delete dw3->window();
}

void TestCommon::tst_resizeWindow_data()
{
    QTest::addColumn<bool>("doASaveRestore");
    QTest::newRow("false") << false;
    QTest::newRow("true") << true;
}

void TestCommon::tst_resizeWindow()
{
    QFETCH(bool, doASaveRestore);

    EnsureTopLevelsDeleted e;
    auto m = createMainWindow(QSize(501, 500), MainWindowOption_None);
    auto dock1 = createDockWidget("1", new MyWidget("1", Qt::red));
    auto dock2 = createDockWidget("2", new MyWidget("2", Qt::blue));
    QPointer<FloatingWindow> fw1 = dock1->floatingWindow();
    QPointer<FloatingWindow> fw2 = dock2->floatingWindow();
    m->addDockWidget(dock1, Location_OnLeft);
    m->addDockWidget(dock2, Location_OnRight);

    auto layout = m->multiSplitter();

    layout->checkSanity();

    const int oldWidth1 = dock1->width();
    const int oldWidth2 = dock2->width();

    QVERIFY(oldWidth2 - oldWidth1 <= 1); // They're not equal if separator thickness if even

    if (doASaveRestore) {
        LayoutSaver saver;
        saver.restoreLayout(saver.serializeLayout());
    }

    m->showMaximized();
    Testing::waitForResize(m.get());

    const int maximizedWidth1 = dock1->width();
    const int maximizedWidth2 = dock2->width();

    const double relativeDifference = qAbs((maximizedWidth1 - maximizedWidth2) / (1.0 * layout->width()));

    qDebug() << oldWidth1 << oldWidth2 << maximizedWidth1 << maximizedWidth2 << relativeDifference;
    QVERIFY(relativeDifference <= 0.01);

    m->showNormal();
    Testing::waitForResize(m.get());

    const int newWidth1 = dock1->width();
    const int newWidth2 = dock2->width();

    QCOMPARE(oldWidth1, newWidth1);
    QCOMPARE(oldWidth2, newWidth2);
    layout->checkSanity();

    delete fw1;
    delete fw2;
}

void TestCommon::tst_restoreTwice()
{
    // Tests that restoring multiple times doesn't hide the floating windows for some reason

    auto m = createMainWindow(QSize(500, 500), MainWindowOption_HasCentralFrame, "tst_restoreTwice");
    auto dock1 = createDockWidget("1", new QPushButton("1"));
    m->addDockWidgetAsTab(dock1);

    auto dock2 = createDockWidget("2", new QPushButton("2"));
    auto dock3 = createDockWidget("3", new QPushButton("3"));

    dock2->morphIntoFloatingWindow();
    dock3->morphIntoFloatingWindow();

    {
        LayoutSaver saver;
        QVERIFY(saver.saveToFile(QStringLiteral("layout_tst_restoreTwice.json")));
        QVERIFY(saver.restoreFromFile(QStringLiteral("layout_tst_restoreTwice.json")));
        QVERIFY(dock2->isVisible());
        QVERIFY(dock3->isVisible());
    }

    {
        LayoutSaver saver;
        QVERIFY(saver.restoreFromFile(QStringLiteral("layout_tst_restoreTwice.json")));
        QVERIFY(dock2->isVisible());
        QVERIFY(dock3->isVisible());
        QVERIFY(dock2->window()->isVisible());
        QVERIFY(dock3->window()->isVisible());
        auto fw = dock2->floatingWindow();
        QVERIFY(fw);
    }
}

void TestCommon::tst_restoreEmpty()
{
    EnsureTopLevelsDeleted e;

    // Create an empty main window, save it to disk.
    auto m = createMainWindow(QSize(800, 500), MainWindowOption_None);
    auto layout = m->multiSplitter();
    LayoutSaver saver;
    const QSize oldSize = m->size();
    QVERIFY(saver.saveToFile(QStringLiteral("layout_tst_restoreEmpty.json")));
    saver.restoreFromFile(QStringLiteral("layout_tst_restoreEmpty.json"));
    QVERIFY(m->multiSplitter()->checkSanity());
    QCOMPARE(layout->separators().size(), 0);
    QCOMPARE(layout->count(), 0);
    QCOMPARE(m->size(), oldSize);
    QVERIFY(layout->checkSanity());
}

void TestCommon::tst_restoreCentralFrame()
{
    EnsureTopLevelsDeleted e;
    auto m = createMainWindow(QSize(800, 500));
    auto layout = m->multiSplitter();

    QCOMPARE(layout->count(), 1);
    Item *item = m->dropArea()->centralFrame();
    QVERIFY(item);
    auto frame = static_cast<Frame *>(item->guestAsQObject());
    QCOMPARE(frame->options(), FrameOption_IsCentralFrame | FrameOption_AlwaysShowsTabs);
    QVERIFY(!frame->titleBar()->isVisible());

    LayoutSaver saver;
    QVERIFY(saver.saveToFile(QStringLiteral("layout_tst_restoreCentralFrame.json")));
    QVERIFY(saver.restoreFromFile(QStringLiteral("layout_tst_restoreCentralFrame.json")));

    QCOMPARE(layout->count(), 1);
    item = m->dropArea()->centralFrame();
    QVERIFY(item);
    frame = static_cast<Frame *>(item->guestAsQObject());
    QCOMPARE(frame->options(), FrameOption_IsCentralFrame | FrameOption_AlwaysShowsTabs);
    QVERIFY(!frame->titleBar()->isVisible());
}

void TestCommon::tst_setFloatingSimple()
{
    EnsureTopLevelsDeleted e;
    auto m = createMainWindow();
    auto dock1 = createDockWidget("dock1", new MyWidget("one"));
    m->addDockWidget(dock1, Location_OnTop);
    auto l = m->multiSplitter();
    dock1->setFloating(true);
    QVERIFY(l->checkSanity());
    dock1->setFloating(false);
    QVERIFY(l->checkSanity());
    dock1->setFloating(true);
    QVERIFY(l->checkSanity());
    dock1->setFloating(false);
    QVERIFY(l->checkSanity());
=======
void TestCommon::tst_nonDockable()
{
    { // First test without Option_NotDockable
        auto dock = new DockWidgetType("1");
        dock->show();

        TitleBar *tb = dock->titleBar();
        QVERIFY(tb->isVisible());
        QVERIFY(tb->isFloatButtonVisible());

        delete dock->window();
    }

    {
        // Test that when using Option_NotDockable we don't get a dock/undock icon
        auto dock = new DockWidgetType("1", DockWidgetBase::Option_NotDockable);
        dock->show();

        TitleBar *tb = dock->titleBar();
        QVERIFY(tb->isVisible());
        QVERIFY(!tb->isFloatButtonVisible());

        delete dock->window();
    }
>>>>>>> 72605292
}

int main(int argc, char *argv[])
{
    if (!qpaPassedAsArgument(argc, argv)) {
        // Use offscreen by default as it's less annoying, doesn't create visible windows
        qputenv("QT_QPA_PLATFORM", "offscreen");
    }

    QApplication app(argc, argv);
    if (shouldSkipTests())
        return 0;

    TestCommon test;
    return QTest::qExec(&test, argc, argv);
}

<<<<<<< HEAD
void TestCommon::tst_doubleClose()
{
    EnsureTopLevelsDeleted e;
    {
        // Via close()
        auto dock1 = createDockWidget("hello", Qt::green);
        dock1->close();
        dock1->close();

        delete dock1->window();
    }
    {
        // Via the button
        auto dock1 = createDockWidget("hello", Qt::green);
        auto fw1 = dock1->floatingWindow();

        auto t = dock1->frame()->titleBar();
        t->onCloseClicked();
        t->onCloseClicked();

        delete dock1;
        delete fw1;
    }
}

void TestCommon::tst_dockInternal()
{
    /**
     * Here we dock relative to an existing widget, and not to the drop-area.
     */
    EnsureTopLevelsDeleted e;
    auto m = createMainWindow();
    auto dock1 = createDockWidget("dock1", new QPushButton("one"));
    auto dropArea = m->dropArea();

    auto centralWidget = static_cast<Frame*>(dropArea->items()[0]->guestAsQObject());
    nestDockWidget(dock1, dropArea, centralWidget, KDDockWidgets::Location_OnRight);

    QVERIFY(dock1->width() < dropArea->width() - centralWidget->width());
}

void TestCommon::tst_maximizeAndRestore()
{
    EnsureTopLevelsDeleted e;
    auto m = createMainWindow();
    auto dock1 = createDockWidget("dock1", new QPushButton("one"));
    auto dock2 = createDockWidget("dock2", new QPushButton("two"));

    m->addDockWidget(dock1, KDDockWidgets::Location_OnLeft);
    m->addDockWidget(dock2, KDDockWidgets::Location_OnRight);

    auto dropArea = m->dropArea();
    QVERIFY(dropArea->checkSanity());

    m->showMaximized();
    Testing::waitForResize(m.get());

    QVERIFY(dropArea->checkSanity());
    qDebug() << "About to show normal";
    m->showNormal();
    Testing::waitForResize(m.get());

    QVERIFY(dropArea->checkSanity());
}

void TestCommon::tst_propagateResize2()
{
    // |5|1|2|
    // | |3|4|

    EnsureTopLevelsDeleted e;
    auto m = createMainWindow();
    auto dock1 = createDockWidget("dock1", new QPushButton("one"));
    auto dock2 = createDockWidget("dock2", new QPushButton("two"));
    m->addDockWidget(dock1, KDDockWidgets::Location_OnTop);
    m->addDockWidget(dock2, KDDockWidgets::Location_OnRight, dock1);

    auto dock3 = createDockWidget("dock3", new QPushButton("three"));
    auto dock4 = createDockWidget("dock4", new QPushButton("four"));

    m->addDockWidget(dock3, KDDockWidgets::Location_OnBottom);
    m->addDockWidget(dock4, KDDockWidgets::Location_OnRight, dock3);

    auto dock5 = createDockWidget("dock5", new QPushButton("five"));
    m->addDockWidget(dock5, KDDockWidgets::Location_OnLeft);

    auto dropArea = m->dropArea();
    dropArea->checkSanity();
}

void TestCommon::tst_shutdown()
{
    EnsureTopLevelsDeleted e;
    auto dock = createDockWidget("doc1", Qt::green);

    auto m = createMainWindow();
    m->show();
    QVERIFY(QTest::qWaitForWindowActive(m->windowHandle()));
    delete dock->window();
}

void TestCommon::tst_28NestedWidgets_data()
{
    QTest::addColumn<QVector<DockDescriptor>>("docksToCreate");
    QTest::addColumn<QVector<int>>("docksToHide");

    QVector<DockDescriptor> docks = {
        {Location_OnLeft, -1, nullptr, AddingOption_None },
        {Location_OnBottom, 0, nullptr, AddingOption_None },
        {Location_OnBottom, 0, nullptr, AddingOption_None },
        {Location_OnBottom, 0, nullptr, AddingOption_None },
        {Location_OnBottom, 0, nullptr, AddingOption_None },
        {Location_OnBottom, 0, nullptr, AddingOption_None },
        {Location_OnBottom, 0, nullptr, AddingOption_None },
        {Location_OnBottom, 0, nullptr, AddingOption_None },
        {Location_OnBottom, 0, nullptr, AddingOption_None },
        {Location_OnBottom, 0, nullptr, AddingOption_None },
        {Location_OnBottom, 0, nullptr, AddingOption_None },
        {Location_OnRight, -1, nullptr, AddingOption_None },
        {Location_OnRight, -1, nullptr, AddingOption_None },
        {Location_OnRight, -1, nullptr, AddingOption_None },
        {Location_OnRight, -1, nullptr, AddingOption_None },
        {Location_OnRight, -1, nullptr, AddingOption_None },
        {Location_OnTop, -1, nullptr, AddingOption_None },
        {Location_OnRight, -1, nullptr, AddingOption_None },
        {Location_OnLeft, -1, nullptr, AddingOption_None },
        {Location_OnRight, -1, nullptr, AddingOption_None },
        {Location_OnRight, -1, nullptr, AddingOption_None },
        {Location_OnBottom, -1, nullptr, AddingOption_None },
        {Location_OnRight, -1, nullptr, AddingOption_None },
        {Location_OnRight, -1, nullptr, AddingOption_None },
        {Location_OnRight, -1, nullptr, AddingOption_None },
        {Location_OnRight, -1, nullptr, AddingOption_None },
        {Location_OnRight, -1, nullptr, AddingOption_None },
        {Location_OnRight, -1, nullptr, AddingOption_None }
    };

    QTest::newRow("28") << docks << QVector<int>{11, 0};

    docks = {
        {Location_OnLeft, -1, nullptr, AddingOption_None },
        {Location_OnRight, -1, nullptr, AddingOption_None },
        {Location_OnRight, -1, nullptr, AddingOption_None },
        {Location_OnTop, -1, nullptr, AddingOption_None },
        {Location_OnLeft, -1, nullptr, AddingOption_None },

    };

    QVector<int> docksToHide;
    for (int i = 0; i < docks.size(); ++i) {
        docksToHide << i;
    }

    QTest::newRow("anchor_intersection") << docks << docksToHide;

    docks = {
        {Location_OnLeft, -1, nullptr, AddingOption_None },
        {Location_OnBottom, -1, nullptr, AddingOption_None },
        {Location_OnBottom, -1, nullptr, AddingOption_None },
        {Location_OnBottom, -1, nullptr, AddingOption_None },
        {Location_OnBottom, -1, nullptr, AddingOption_None },
        {Location_OnBottom, -1, nullptr, AddingOption_None },
        {Location_OnTop, -1, nullptr, AddingOption_None },
        {Location_OnRight, -1, nullptr, AddingOption_None },
    };

    // 2. Produced valgrind invalid reads while adding
    QTest::newRow("valgrind") << docks << QVector<int>{};

    docks = {
        {Location_OnLeft, -1, nullptr, AddingOption_None },
        {Location_OnBottom, -1, nullptr, AddingOption_None },
        {Location_OnTop, -1, nullptr, AddingOption_None },
        {Location_OnRight, -1, nullptr, AddingOption_None },
    };
    QTest::newRow("bug_when_closing") << docks << QVector<int>{}; // Q_ASSERT(!isSquashed())

    docks = {
        {Location_OnLeft, -1, nullptr, AddingOption_None },
        {Location_OnBottom, 0, nullptr, AddingOption_None },
        {Location_OnBottom, 0, nullptr, AddingOption_None },
        {Location_OnRight, -1, nullptr, AddingOption_None },
        {Location_OnBottom, -1, nullptr, AddingOption_None },
    };

    QTest::newRow("bug_when_closing2") << docks << QVector<int>{};    // Tests for void KDDockWidgets::Anchor::setPosition(int, KDDockWidgets::Anchor::SetPositionOptions) Negative position -69

    docks = {
        {Location_OnLeft, -1, nullptr, AddingOption_None },
        {Location_OnBottom, 0, nullptr, AddingOption_None },
        {Location_OnBottom, 0, nullptr, AddingOption_None },
        {Location_OnBottom, 0, nullptr, AddingOption_None },
        {Location_OnBottom, 0, nullptr, AddingOption_None },
        {Location_OnBottom, 0, nullptr, AddingOption_None },
        {Location_OnBottom, 0, nullptr, AddingOption_None },
        {Location_OnBottom, 0, nullptr, AddingOption_None },
        {Location_OnBottom, 0, nullptr, AddingOption_None },
        {Location_OnBottom, 0, nullptr, AddingOption_None },
        {Location_OnBottom, 0, nullptr, AddingOption_None },
        {Location_OnRight, -1, nullptr, AddingOption_None },
        {Location_OnRight, -1, nullptr, AddingOption_None },
        {Location_OnRight, -1, nullptr, AddingOption_None },
        {Location_OnRight, -1, nullptr, AddingOption_None },
        {Location_OnRight, -1, nullptr, AddingOption_None },
        {Location_OnTop, -1, nullptr, AddingOption_None },
        {Location_OnRight, -1, nullptr, AddingOption_None },
        {Location_OnLeft, -1, nullptr, AddingOption_None },
        {Location_OnRight, -1, nullptr, AddingOption_None },
        {Location_OnRight, -1, nullptr, AddingOption_None },
        {Location_OnBottom, -1, nullptr, AddingOption_None },
        {Location_OnRight, -1, nullptr, AddingOption_None },
        {Location_OnRight, -1, nullptr, AddingOption_None },
        {Location_OnRight, -1, nullptr, AddingOption_None },
        {Location_OnRight, -1, nullptr, AddingOption_None },
        {Location_OnRight, -1, nullptr, AddingOption_None },
        {Location_OnRight, -1, nullptr, AddingOption_None }
    };

    docksToHide.clear();
    for (int i = 0; i < 28; ++i) {
        if (i != 16 && i != 17 && i != 18 && i != 27)
            docksToHide << i;
    }

    QTest::newRow("bug_with_holes") << docks << docksToHide;

    docks = {
        {Location_OnLeft, -1, nullptr, AddingOption_StartHidden },
        {Location_OnBottom, -1, nullptr, AddingOption_StartHidden },
        {Location_OnBottom, -1, nullptr, AddingOption_StartHidden },
        {Location_OnBottom, -1, nullptr, AddingOption_StartHidden },
        {Location_OnBottom, -1, nullptr, AddingOption_StartHidden },
        {Location_OnBottom, -1, nullptr, AddingOption_StartHidden },
        {Location_OnBottom, -1, nullptr, AddingOption_StartHidden },
        {Location_OnBottom, -1, nullptr, AddingOption_StartHidden },
        {Location_OnBottom, -1, nullptr, AddingOption_StartHidden },
        {Location_OnBottom, -1, nullptr, AddingOption_StartHidden },
        {Location_OnBottom, -1, nullptr, AddingOption_StartHidden },
        {Location_OnRight, -1, nullptr, AddingOption_StartHidden },
        {Location_OnRight, -1, nullptr, AddingOption_StartHidden },
        {Location_OnRight, -1, nullptr, AddingOption_StartHidden },
        {Location_OnRight, -1, nullptr, AddingOption_StartHidden },
        {Location_OnRight, -1, nullptr, AddingOption_StartHidden },
        {Location_OnTop, -1, nullptr, AddingOption_None },
        {Location_OnRight, -1, nullptr, AddingOption_None },
        {Location_OnLeft, -1, nullptr, AddingOption_None },
        {Location_OnRight, -1, nullptr, AddingOption_StartHidden },
        {Location_OnRight, -1, nullptr, AddingOption_StartHidden },
        {Location_OnBottom, -1, nullptr, AddingOption_StartHidden },
        {Location_OnRight, -1, nullptr, AddingOption_StartHidden },
        {Location_OnRight, -1, nullptr, AddingOption_StartHidden },
        {Location_OnRight, -1, nullptr, AddingOption_StartHidden },
        {Location_OnRight, -1, nullptr, AddingOption_StartHidden },
        {Location_OnRight, -1, nullptr, AddingOption_StartHidden },
        {Location_OnLeft, 17, nullptr, AddingOption_None },
        {Location_OnRight, -1, nullptr, AddingOption_None } };

    docksToHide.clear();
    QTest::newRow("add_as_placeholder") << docks << docksToHide;

    docks = {
        {Location_OnLeft, -1, nullptr, AddingOption_StartHidden },
        {Location_OnBottom, -1, nullptr, AddingOption_StartHidden },
        {Location_OnRight, -1, nullptr, AddingOption_StartHidden } };

    QTest::newRow("add_as_placeholder_simple") << docks << docksToHide;


    docks = {
        {Location_OnRight, -1, nullptr, AddingOption_None },
        {Location_OnRight, -1, nullptr, AddingOption_StartHidden },
        {Location_OnRight, -1, nullptr, AddingOption_StartHidden } };

    docksToHide.clear();
    QTest::newRow("isSquashed_assert") << docks << docksToHide;

    docks = {
        {Location_OnLeft, -1, nullptr, AddingOption_StartHidden },
        {Location_OnTop, -1, nullptr, AddingOption_None },
        {Location_OnBottom, -1, nullptr, AddingOption_StartHidden } };

    docksToHide.clear();
    QTest::newRow("negative_pos_warning") << docks << docksToHide;

    docks = {
        {Location_OnTop, -1, nullptr, AddingOption_None },
        {Location_OnRight, -1, nullptr, AddingOption_StartHidden },
        {Location_OnRight, -1, nullptr, AddingOption_None } };

    docksToHide.clear();
    QTest::newRow("bug") << docks << docksToHide;

    docks = {
        {Location_OnTop, -1, nullptr, AddingOption_None },
        {Location_OnRight, -1, nullptr, AddingOption_None },
        {Location_OnRight, -1, nullptr, AddingOption_StartHidden },
        {Location_OnRight, -1, nullptr, AddingOption_None } };

    docksToHide.clear();
    QTest::newRow("bug2") << docks << docksToHide;

    docks = {
        {Location_OnLeft, -1, nullptr, AddingOption_StartHidden },
        {Location_OnRight, -1, nullptr, AddingOption_StartHidden },
        {Location_OnTop, -1, nullptr, AddingOption_None },
        {Location_OnRight, -1, nullptr, AddingOption_None },
        {Location_OnLeft, -1, nullptr, AddingOption_None },
        {Location_OnBottom, -1, nullptr, AddingOption_StartHidden },
        {Location_OnRight, -1, nullptr, AddingOption_None } };

    docksToHide.clear();
    QTest::newRow("bug3") << docks << docksToHide;
}

void TestCommon::tst_28NestedWidgets()
{
    QFETCH(QVector<DockDescriptor>, docksToCreate);
    QFETCH(QVector<int>, docksToHide);

    // Tests a case that used to cause negative anchor position when turning into placeholder
    EnsureTopLevelsDeleted e;
    auto m = createMainWindow(QSize(800, 500), MainWindowOption_None);
    auto dropArea = m->dropArea();
    MultiSplitter *layout = dropArea;

    int i = 0;
    for (DockDescriptor &desc : docksToCreate) {
        desc.createdDock = createDockWidget(QString("%1").arg(i), new QPushButton(QString("%1").arg(i).toLatin1()), {}, false);

        DockWidgetBase *relativeTo = nullptr;
        if (desc.relativeToIndex != -1)
            relativeTo = docksToCreate.at(desc.relativeToIndex).createdDock;
        m->addDockWidget(desc.createdDock, desc.loc, relativeTo, desc.option);
        QVERIFY(layout->checkSanity());
        ++i;
    }

    layout->checkSanity();

    // Run the saver in these complex scenarios:
    LayoutSaver saver;
    const QByteArray saved = saver.serializeLayout();
    QVERIFY(!saved.isEmpty());
    QVERIFY(saver.restoreLayout(saved));

    layout->checkSanity();

    for (int i : docksToHide) {
        docksToCreate.at(i).createdDock->close();
        layout->checkSanity();
        QTest::qWait(200);
    }

    layout->checkSanity();

    for (int i : docksToHide) {
        docksToCreate.at(i).createdDock->deleteLater();
        QVERIFY(Testing::waitForDeleted(docksToCreate.at(i).createdDock));
    }

    layout->checkSanity();

    // And hide the remaining ones
    i = 0;
    for (auto dock : docksToCreate) {
        if (dock.createdDock && dock.createdDock->isVisible()) {
            dock.createdDock->close();
            QTest::qWait(200); // Wait for the docks to be closed. TODO Replace with a global event filter and wait for any resize ?
        }
        ++i;
    }

    layout->checkSanity();

    // Cleanup
    for (auto dock : DockRegistry::self()->dockwidgets()) {
        dock->deleteLater();
        QVERIFY(Testing::waitForDeleted(dock));
    }
}

void TestCommon::tst_closeReparentsToNull()
{
    EnsureTopLevelsDeleted e;
    auto dock1 = createDockWidget("1", new QPushButton("1"));
    auto fw1 = dock1->window();
    QVERIFY(dock1->parent() != nullptr);
    dock1->close();
    QVERIFY(dock1->parent() == nullptr);
    delete fw1;
    delete dock1;
}

void TestCommon::tst_startHidden()
{
    // A really simple test for AddingOption_StartHidden

    EnsureTopLevelsDeleted e;
    auto m = createMainWindow(QSize(800, 500), MainWindowOption_None);
    auto dock1 = createDockWidget("1", new QPushButton("1"), {}, /*show=*/false);
    m->addDockWidget(dock1, Location_OnRight, nullptr, AddingOption_StartHidden);
    delete dock1;
}

void TestCommon::tst_startHidden2()
{
    EnsureTopLevelsDeleted e;
    {
        auto m = createMainWindow(QSize(800, 500), MainWindowOption_None);
        auto dock1 = createDockWidget("dock1", new QPushButton("one"), {}, false);
        auto dock2 = createDockWidget("dock2", new QPushButton("two"), {}, false);

        auto dropArea = m->dropArea();
        MultiSplitter *layout = dropArea;

        m->addDockWidget(dock1, Location_OnTop, nullptr, AddingOption_StartHidden);
        QVERIFY(layout->checkSanity());

        QCOMPARE(layout->count(), 1);
        QCOMPARE(layout->placeholderCount(), 1);

        m->addDockWidget(dock2, Location_OnTop);
        QVERIFY(layout->checkSanity());

        QCOMPARE(layout->count(), 2);
        QCOMPARE(layout->placeholderCount(), 1);

        qDebug() << dock1->isVisible();
        dock1->show();

        QCOMPARE(layout->count(), 2);
        QCOMPARE(layout->placeholderCount(), 0);

        Testing::waitForResize(dock2);
    }

    {
        auto m = createMainWindow(QSize(800, 500), MainWindowOption_None);
        auto dock1 = createDockWidget("dock1", new QPushButton("one"), {}, false);
        auto dock2 = createDockWidget("dock2", new QPushButton("two"), {}, false);
        auto dock3 = createDockWidget("dock3", new QPushButton("three"), {}, false);

        auto dropArea = m->dropArea();
        MultiSplitter *layout = dropArea;
        m->addDockWidget(dock1, Location_OnLeft, nullptr, AddingOption_StartHidden);

        m->addDockWidget(dock2, Location_OnBottom, nullptr, AddingOption_StartHidden);
        m->addDockWidget(dock3, Location_OnRight, nullptr, AddingOption_StartHidden);

        dock1->show();

        QCOMPARE(layout->count(), 3);
        QCOMPARE(layout->placeholderCount(), 2);

        dock2->show();
        dock3->show();
        Testing::waitForResize(dock2);
        layout->checkSanity();
    }
}

void TestCommon::tst_negativeAnchorPosition()
{
    // Tests that we don't hit:
    // void KDDockWidgets::Anchor::setPosition(int, KDDockWidgets::Anchor::SetPositionOptions) Negative position

    EnsureTopLevelsDeleted e;
    auto m = createMainWindow(QSize(1002, 806));

    auto w1 = new MyWidget2(QSize(104, 104));
    w1->resize(994, 718);
    auto w2 = new MyWidget2(QSize(133, 343));
    w2->resize(392, 362);
    auto w3 = new MyWidget2(QSize(133, 343));
    w3->resize(392, 362);

    MultiSplitter *layout = m->multiSplitter();

    auto d1 = createDockWidget("1", w1);
    auto d2 = createDockWidget("2", w2);
    auto d3 = createDockWidget("3", w3);

    m->addDockWidgetAsTab(d1);

    m->addDockWidget(d2, Location_OnTop);
    m->addDockWidget(d3, Location_OnTop);

    d2->close();

    Testing::waitForResize(d3);
    d2->show(); // Should not result in negative anchor positions (Test will fail due to a qWarning)
    Testing::waitForResize(d3);
    layout->checkSanity();

    d2->close();
    Testing::waitForResize(d3);
    layout->checkSanity();

    // Now resize the Window, after removing middle one
    const int availableToShrink = layout->size().height() - layout->minimumSize().height();
    layout->setLayoutSize({layout->width(), layout->width() - availableToShrink});

    d2->deleteLater();
    Testing::waitForDeleted(d2);
    layout->checkSanity();
}

void TestCommon::tst_negativeAnchorPosition2()
{
    // Tests that the "Out of bounds position" warning doesn't appear. Test will abort if yes.
    EnsureTopLevelsDeleted e;
    auto m = createMainWindow(QSize(800, 500), MainWindowOption_None);
    auto dropArea = m->dropArea();
    MultiSplitter *layout = dropArea;

    auto dock1 = createDockWidget("1", new QPushButton("1"), {}, /*show=*/false);
    auto dock2 = createDockWidget("2", new QPushButton("2"), {}, /*show=*/false);
    auto dock3 = createDockWidget("3", new QPushButton("3"), {}, /*show=*/false);

    m->addDockWidget(dock1, Location_OnLeft);
    m->addDockWidget(dock2, Location_OnRight, nullptr, AddingOption_StartHidden);
    m->addDockWidget(dock3, Location_OnRight);
    QCOMPARE(layout->placeholderCount(), 1);
    QCOMPARE(layout->count(), 3);

    dock1->setFloating(true);
    dock1->setFloating(false);
    dock2->deleteLater();
    layout->checkSanity();
    QVERIFY(Testing::waitForDeleted(dock2));
}

void TestCommon::tst_negativeAnchorPosition3()
{
    // 1. Another case, when floating a dock:
    EnsureTopLevelsDeleted e;
    QVector<DockDescriptor> docks = { {Location_OnLeft, -1, nullptr, AddingOption_None },
                                     {Location_OnRight, -1, nullptr, AddingOption_None },
                                     {Location_OnLeft, -1, nullptr, AddingOption_None },
                                     {Location_OnBottom, -1, nullptr, AddingOption_StartHidden },
                                     {Location_OnRight, -1, nullptr, AddingOption_None } };
    auto m = createMainWindow(docks);
    auto dropArea = m->dropArea();
    MultiSplitter *layout = dropArea;
    layout->checkSanity();

    auto dock1 = docks.at(1).createdDock;
    auto dock3 = docks.at(3).createdDock;

    dock1->setFloating(true);
    delete dock1->window();
    delete dock3->window();

    layout->checkSanity();
}

void TestCommon::tst_negativeAnchorPosition4()
{
    // 1. Tests that we don't get a warning
    // Out of bounds position= -5 ; oldPosition= 0 KDDockWidgets::Anchor(0x55e726be9090, name = "left") KDDockWidgets::MainWindow(0x55e726beb8d0)
    EnsureTopLevelsDeleted e;
    QVector<DockDescriptor> docks = { { Location_OnLeft, -1, nullptr, AddingOption_StartHidden },
                                      { Location_OnTop, -1, nullptr, AddingOption_None },
                                      { Location_OnRight, -1, nullptr, AddingOption_None },
                                      { Location_OnLeft, -1, nullptr, AddingOption_None },
                                      { Location_OnRight, -1, nullptr, AddingOption_None } };

    auto m = createMainWindow(docks);
    auto dropArea = m->dropArea();
    MultiSplitter *layout = dropArea;
    layout->checkSanity();

    auto dock1 = docks.at(1).createdDock;
    auto dock2 = docks.at(2).createdDock;
    dock2->setFloating(true);
    auto fw2 = dock2->floatingWindow();
    dropArea->addWidget(fw2->dropArea(), Location_OnLeft, dock1->frame());
    dock2->setFloating(true);
    fw2 = dock2->floatingWindow();

    dropArea->addWidget(fw2->dropArea(), Location_OnRight, dock1->frame());

    layout->checkSanity();
    docks.at(0).createdDock->deleteLater();
    docks.at(4).createdDock->deleteLater();
    Testing::waitForDeleted(docks.at(4).createdDock);
}

void TestCommon::tst_negativeAnchorPosition5()
{
    EnsureTopLevelsDeleted e;
    QVector<DockDescriptor> docks = {
        {Location_OnBottom, -1, nullptr, AddingOption_StartHidden },
        {Location_OnBottom, -1, nullptr, AddingOption_StartHidden },
        {Location_OnBottom, -1, nullptr, AddingOption_StartHidden },
        };

    auto m = createMainWindow(docks);
    auto dropArea = m->dropArea();
    MultiSplitter *layout = dropArea;
    layout->checkSanity();

    auto dock0 = docks.at(0).createdDock;
    auto dock1 = docks.at(1).createdDock;

    dock1->show();
    QVERIFY(layout->checkSanity());
    dock0->show();
    QVERIFY(layout->checkSanity());

    // Cleanup
    for (auto dock : DockRegistry::self()->dockwidgets())
        dock->deleteLater();

    QVERIFY(Testing::waitForDeleted(dock0));
}

void TestCommon::tst_negativeAnchorPosition6()
{
    // Tests a case when we add a widget to left/right but the layout doesn't have enough height (or vice-versa)
    EnsureTopLevelsDeleted e;

    auto m = createMainWindow(QSize(501, 500), MainWindowOption_None);
    m->resize(QSize(100, 100));
    m->show();

    auto layout = m->multiSplitter();

    auto w1 = new MyWidget2(QSize(400,100));
    auto w2 = new MyWidget2(QSize(400,100));
    auto w3 = new MyWidget2(QSize(400,100));
    auto w4 = new MyWidget2(QSize(400,900));
    auto d1 = createDockWidget("1", w1);
    auto d2 = createDockWidget("2", w2);
    auto d3 = createDockWidget("3", w3);
    auto d4 = createDockWidget("4", w4);

    m->addDockWidget(d1, Location_OnBottom);
    m->addDockWidget(d2, Location_OnBottom);
    m->addDockWidget(d3, Location_OnBottom);

    QCOMPARE(layout->count(), 3);
    QCOMPARE(layout->placeholderCount(), 0);

    m->addDockWidget(d4, Location_OnRight, d3);

    layout->checkSanity();

    Item *centralItem = m->dropArea()->centralFrame();
    layout->rectForDrop(nullptr, Location_OnTop, centralItem);
    layout->checkSanity();
}

void TestCommon::tst_negativeAnchorPosition7()
{
    EnsureTopLevelsDeleted e;
    auto m = createMainWindow(QSize(501, 500), MainWindowOption_None);
    m->show();
    auto w1 = new MyWidget2(QSize(400,400));
    auto w2 = new MyWidget2(QSize(400,400));

    auto d1 = new DockWidgetType("1");
    d1->setWidget(w1);
    auto d2 = new DockWidgetType("2");
    d2->setWidget(w2);

    auto w3 = new MyWidget2(QSize(100,100));
    auto d3 = new DockWidgetType("3");
    d3->setWidget(w3);

    // Stack 1, 2
    m->addDockWidget(d2, Location_OnTop);
    m->addDockWidget(d1, Location_OnTop);

    // add a small one to the middle

    // Stack: 1, 3, 2
    m->addDockWidget(d3, Location_OnTop, d2);
    m->multiSplitter()->checkSanity();
}

void TestCommon::tst_invalidAnchorGroup()
{
    // Tests a bug I got. Should not warn.
    EnsureTopLevelsDeleted e;

    {
        auto dock1 = createDockWidget("dock1", new QPushButton("one"));
        auto dock2 = createDockWidget("dock2", new QPushButton("two"));

        QPointer<FloatingWindow> fw = dock2->morphIntoFloatingWindow();
        nestDockWidget(dock1, fw->dropArea(), nullptr, KDDockWidgets::Location_OnTop);

        dock1->close();
        Testing::waitForResize(dock2);
        auto layout = fw->dropArea();
        layout->checkSanity();

        dock2->close();
        dock1->deleteLater();
        dock2->deleteLater();
        Testing::waitForDeleted(dock1);
    }

    {
        // Stack 1, 2, 3, close 2, close 1

        auto m = createMainWindow(QSize(800, 500), MainWindowOption_None);
        auto dock1 = createDockWidget("dock1", new QPushButton("one"));
        auto dock2 = createDockWidget("dock2", new QPushButton("two"));
        auto dock3 = createDockWidget("dock3", new QPushButton("three"));

        m->addDockWidget(dock3, Location_OnTop);
        m->addDockWidget(dock2, Location_OnTop);
        m->addDockWidget(dock1, Location_OnTop);

        dock2->close();
        dock1->close();

        dock1->deleteLater();
        dock2->deleteLater();
        Testing::waitForDeleted(dock1);
    }
}

void TestCommon::tst_addAsPlaceholder()
{
    EnsureTopLevelsDeleted e;
    auto m = createMainWindow(QSize(800, 500), MainWindowOption_None);
    auto dock1 = createDockWidget("dock1", new QPushButton("one"), {}, false);
    auto dock2 = createDockWidget("dock2", new QPushButton("two"), {}, false);

    m->addDockWidget(dock1, Location_OnBottom);
    m->addDockWidget(dock2, Location_OnTop, nullptr, AddingOption_StartHidden);

    auto dropArea = m->dropArea();
    MultiSplitter *layout = dropArea;

    QCOMPARE(layout->count(), 2);
    QCOMPARE(layout->placeholderCount(), 1);
    QVERIFY(!dock2->isVisible());

    dock2->show();
    QCOMPARE(layout->count(), 2);
    QCOMPARE(layout->placeholderCount(), 0);

    layout->checkSanity();

    // Cleanup
    dock2->deleteLater();
    Testing::waitForDeleted(dock2);
}

void TestCommon::tst_removeItem()
{
    // Tests that MultiSplitterLayout::removeItem() works
    EnsureTopLevelsDeleted e;
    auto m = createMainWindow(QSize(800, 500), MainWindowOption_None);
    auto dock1 = createDockWidget("dock1", new QPushButton("one"));
    auto dock2 = createDockWidget("dock2", new QPushButton("two"), {}, false);
    auto dock3 = createDockWidget("dock3", new QPushButton("three"));

    m->addDockWidget(dock1, Location_OnBottom);
    m->addDockWidget(dock2, Location_OnTop, nullptr, AddingOption_StartHidden);
    Item *item2 = dock2->lastPositions().lastItem();

    auto dropArea = m->dropArea();
    MultiSplitter *layout = dropArea;

    QCOMPARE(layout->count(), 2);
    QCOMPARE(layout->placeholderCount(), 1);

    // 1. Remove an item that's a placeholder

    layout->removeItem(item2);

    QCOMPARE(layout->count(), 1);
    QCOMPARE(layout->placeholderCount(), 0);

    // 2. Remove an item that has an actual widget
    Item *item1 = dock1->lastPositions().lastItem();
    layout->removeItem(item1);
    QCOMPARE(layout->count(), 0);
    QCOMPARE(layout->placeholderCount(), 0);

    // 3. Remove an item that has anchors following one of its other anchors (Tests that anchors stop following)
    // Stack 1, 2, 3
    m->addDockWidget(dock3, Location_OnBottom);
    m->addDockWidget(dock2, Location_OnBottom);
    m->addDockWidget(dock1, Location_OnBottom);
    QCOMPARE(layout->count(), 3);
    QCOMPARE(layout->placeholderCount(), 0);

    dock2->close();
    auto frame1 = dock1->frame();
    dock1->close();
    QVERIFY(Testing::waitForDeleted(frame1));

    QCOMPARE(layout->count(), 3);
    QCOMPARE(layout->placeholderCount(), 2);

    // Now remove the items
    layout->removeItem(dock2->lastPositions().lastItem());
    QCOMPARE(layout->count(), 2);
    QCOMPARE(layout->placeholderCount(), 1);
    layout->checkSanity();
    layout->removeItem(dock1->lastPositions().lastItem());
    QCOMPARE(layout->count(), 1);
    QCOMPARE(layout->placeholderCount(), 0);

    // Add again
    m->addDockWidget(dock2, Location_OnBottom);
    m->addDockWidget(dock1, Location_OnBottom);
    dock2->close();
    frame1 = dock1->frame();
    dock1->close();
    QVERIFY(Testing::waitForDeleted(frame1));

    // Now remove the items, but first dock1
    layout->removeItem(dock1->lastPositions().lastItem());
    QCOMPARE(layout->count(), 2);
    QCOMPARE(layout->placeholderCount(), 1);
    layout->checkSanity();
    layout->removeItem(dock2->lastPositions().lastItem());
    QCOMPARE(layout->count(), 1);
    QCOMPARE(layout->placeholderCount(), 0);
    layout->checkSanity();

    // Add again, stacked as 1, 2, 3, then close 2 and 3.
    m->addDockWidget(dock2, Location_OnTop);
    m->addDockWidget(dock1, Location_OnTop);

    auto frame2 = dock2->frame();
    dock2->close();
    Testing::waitForDeleted(frame2);

    auto frame3 = dock3->frame();
    dock3->close();
    Testing::waitForDeleted(frame3);

    // The second anchor is now following the 3rd, while the 3rd is following 'bottom'
    layout->removeItem(dock3->lastPositions().lastItem()); // will trigger the 3rd anchor to be removed
    QCOMPARE(layout->count(), 2);
    QCOMPARE(layout->placeholderCount(), 1);
    layout->checkSanity();

    dock1->deleteLater();
    dock2->deleteLater();
    dock3->deleteLater();
    Testing::waitForDeleted(dock3);
}

void TestCommon::tst_clear()
{
    // Tests MultiSplitterLayout::clear()
    EnsureTopLevelsDeleted e;
    QCOMPARE(Frame::dbg_numFrames(), 0);

    auto m = createMainWindow(QSize(800, 500), MainWindowOption_None);
    auto dock1 = createDockWidget("1", new QPushButton("1"));
    auto dock2 = createDockWidget("2", new QPushButton("2"));
    auto dock3 = createDockWidget("3", new QPushButton("3"));
    auto fw3 = dock3->floatingWindow();

    m->addDockWidget(dock1, Location_OnLeft);
    m->addDockWidget(dock2, Location_OnRight);
    m->addDockWidget(dock3, Location_OnRight);
    QVERIFY(Testing::waitForDeleted(fw3));
    dock3->close();

    QCOMPARE(Frame::dbg_numFrames(), 3);

    auto layout = m->multiSplitter();
    layout->rootItem()->clear();

    QCOMPARE(layout->count(), 0);
    QCOMPARE(layout->placeholderCount(), 0);
    layout->checkSanity();

    // Cleanup
    dock3->deleteLater();
    QVERIFY(Testing::waitForDeleted(dock3));
}

void TestCommon::tst_samePositionAfterHideRestore()
{
    EnsureTopLevelsDeleted e;
    auto m = createMainWindow(QSize(800, 500), MainWindowOption_None);
    auto dock1 = createDockWidget("1", new QPushButton("1"));
    auto dock2 = createDockWidget("2", new QPushButton("2"));
    auto dock3 = createDockWidget("3", new QPushButton("3"));

    m->addDockWidget(dock1, Location_OnLeft);
    m->addDockWidget(dock2, Location_OnRight);
    m->addDockWidget(dock3, Location_OnRight);
    QRect geo2 = dock2->frame()->QWidgetAdapter::geometry();
    dock2->setFloating(true);

    auto fw2 = dock2->floatingWindow();
    dock2->setFloating(false);
    QVERIFY(Testing::waitForDeleted(fw2));
    QCOMPARE(geo2, dock2->frame()->QWidgetAdapter::geometry());
    m->multiSplitter()->checkSanity();
}

void TestCommon::tst_startClosed()
{
    EnsureTopLevelsDeleted e;
    auto m = createMainWindow(QSize(800, 500), MainWindowOption_None);
    auto dock1 = createDockWidget("dock1", new QPushButton("one"));
    auto dock2 = createDockWidget("dock2", new QPushButton("two"));

    auto dropArea = m->dropArea();
    MultiSplitter *layout = dropArea;

    m->addDockWidget(dock1, Location_OnTop);
    Frame *frame1 = dock1->frame();
    dock1->close();
    Testing::waitForDeleted(frame1);

    QCOMPARE(layout->count(), 1);
    QCOMPARE(layout->placeholderCount(), 1);

    m->addDockWidget(dock2, Location_OnTop);

    layout->checkSanity();

    QCOMPARE(layout->count(), 2);
    QCOMPARE(layout->placeholderCount(), 1);

    dock1->show();
    QCOMPARE(layout->count(), 2);
    QCOMPARE(layout->placeholderCount(), 0);
}

void TestCommon::tst_dockDockWidgetNested()
{
    EnsureTopLevelsDeleted e;
    // Test detaching too, and check if the window size is correct
    // TODO
}

void TestCommon::tst_dockFloatingWindowNested()
{
    EnsureTopLevelsDeleted e;
    // TODO
}

void TestCommon::tst_crash()
{
     // tests some crash I got

    EnsureTopLevelsDeleted e;

    auto m = createMainWindow(QSize(800, 500), MainWindowOption_None);
    auto dock1 = createDockWidget("dock1", new QPushButton("one"));
    auto dock2 = createDockWidget("dock2", new QPushButton("two"));
    auto layout = m->multiSplitter();

    m->addDockWidget(dock1, KDDockWidgets::Location_OnLeft);
    Item *item1 = layout->itemForFrame(dock1->frame());
    dock1->addDockWidgetAsTab(dock2);

    QVERIFY(!dock1->isFloating());
    dock1->setFloating(true);
    QVERIFY(dock1->isFloating());
    QVERIFY(!dock1->isInMainWindow());

    Item *layoutItem = dock1->lastPositions().lastItem();
    QVERIFY(layoutItem && DockRegistry::self()->itemIsInMainWindow(layoutItem));
    QCOMPARE(layoutItem, item1);

    QCOMPARE(layout->placeholderCount(), 0);
    QCOMPARE(layout->count(), 1);

    // Move from tab to bottom
    m->addDockWidget(dock2, KDDockWidgets::Location_OnBottom);

    QCOMPARE(layout->count(), 2);
    QCOMPARE(layout->placeholderCount(), 1);

    delete dock1->window();
}

void TestCommon::tst_refUnrefItem()
{
    EnsureTopLevelsDeleted e;
    auto m = createMainWindow();
    auto dock1 = createDockWidget("dock1", new QPushButton("1"));
    auto dock2 = createDockWidget("dock2", new QPushButton("2"));
    m->addDockWidget(dock1, KDDockWidgets::Location_OnLeft);
    m->addDockWidget(dock2, KDDockWidgets::Location_OnRight);
    auto dropArea = m->dropArea();
    auto layout = dropArea;
    QPointer<Frame> frame1 = dock1->frame();
    QPointer<Frame> frame2 = dock2->frame();
    QPointer<Item> item1 = layout->itemForFrame(frame1);
    QPointer<Item> item2 = layout->itemForFrame(frame2);
    QVERIFY(item1.data());
    QVERIFY(item2.data());
    QCOMPARE(item1->refCount(), 2); // 2 - the item and its frame, which can be persistent
    QCOMPARE(item2->refCount(), 2);

    // 1. Delete a dock widget directly. It should delete its frame and also the Item
    delete dock1;
    Testing::waitForDeleted(frame1);
    QVERIFY(!frame1.data());
    QVERIFY(!item1.data());

    // 2. Delete dock3, but neither the frame or the item is deleted, since there were two tabs to begin with
    auto dock3 = createDockWidget("dock3", new QPushButton("3"));
    QCOMPARE(item2->refCount(), 2);
    dock2->addDockWidgetAsTab(dock3);
    QCOMPARE(item2->refCount(), 3);
    delete dock3;
    QVERIFY(item2.data());
    QCOMPARE(frame2->dockWidgets().size(), 1);

    // 3. Close dock2. frame2 should be deleted, but item2 preserved.
    QCOMPARE(item2->refCount(), 2);
    dock2->close();
    Testing::waitForDeleted(frame2);
    QVERIFY(dock2);
    QVERIFY(item2.data());
    QCOMPARE(item2->refCount(), 1);
    QCOMPARE(dock2->lastPositions().lastItem(), item2.data());
    delete dock2;

    QVERIFY(!item2.data());
    QCOMPARE(layout->count(), 1);

    // 4. Move a closed dock widget from one mainwindow to another
    // It should delete its old placeholder
    auto dock4 = createDockWidget("dock4", new QPushButton("4"));
    m->addDockWidget(dock4, KDDockWidgets::Location_OnLeft);

    QPointer<Frame> frame4 = dock4->frame();
    QPointer<Item> item4 = layout->itemForFrame(frame4);
    dock4->close();
    Testing::waitForDeleted(frame4);
    QCOMPARE(item4->refCount(), 1);
    QVERIFY(item4->isPlaceholder());
    layout->checkSanity();

    auto m2 = createMainWindow();
    m2->addDockWidget(dock4, KDDockWidgets::Location_OnLeft);
    m2->multiSplitter()->checkSanity();
    QVERIFY(!item4.data());
}

void TestCommon::tst_placeholderCount()
{
    EnsureTopLevelsDeleted e;
    // Tests MultiSplitterLayout::count(),visibleCount() and placeholdercount()

    // 1. MainWindow with just the initial frame.
    auto m = createMainWindow();
    auto dock1 = createDockWidget("1", new QPushButton("1"));
    auto dock2 = createDockWidget("2", new QPushButton("2"));
    auto dropArea = m->dropArea();
    auto layout = dropArea;

    QCOMPARE(layout->count(), 1);
    QCOMPARE(layout->visibleCount(), 1);
    QCOMPARE(layout->placeholderCount(), 0);

    // 2. MainWindow with central frame and left widget
    m->addDockWidget(dock1, KDDockWidgets::Location_OnLeft);
    QCOMPARE(layout->count(), 2);
    QCOMPARE(layout->visibleCount(), 2);
    QCOMPARE(layout->placeholderCount(), 0);

    // 3. Add another dockwidget, this time tabbed in the center. It won't increase count, as it reuses an existing frame.
    m->addDockWidgetAsTab(dock2);
    QCOMPARE(layout->count(), 2);
    QCOMPARE(layout->visibleCount(), 2);
    QCOMPARE(layout->placeholderCount(), 0);

    // 4. Float dock1. It should create a placeholder
    dock1->setFloating(true);

    auto fw = dock1->floatingWindow();

    QCOMPARE(layout->count(), 2);
    QCOMPARE(layout->visibleCount(), 1);
    QCOMPARE(layout->placeholderCount(), 1);

    // 5. Re-dock dock1. It should reuse the placeholder
    m->addDockWidget(dock1, KDDockWidgets::Location_OnLeft);
    QCOMPARE(layout->count(), 2);
    QCOMPARE(layout->visibleCount(), 2);
    QCOMPARE(layout->placeholderCount(), 0);

    // 6. Again
    dock1->setFloating(true);
    fw = dock1->floatingWindow();
    m->addDockWidget(dock1, KDDockWidgets::Location_OnLeft);
    QCOMPARE(layout->count(), 2);
    QCOMPARE(layout->visibleCount(), 2);
    QCOMPARE(layout->placeholderCount(), 0);
    layout->checkSanity();

    Testing::waitForDeleted(fw);
}

void TestCommon::tst_availableLengthForOrientation()
{
    EnsureTopLevelsDeleted e;

    // 1. Test a completely empty window, it's available space is its size minus the static separators thickness
    auto m = createMainWindow(QSize(800, 500), MainWindowOption_None); // Remove central frame
    auto dropArea = m->dropArea();
    MultiSplitter *layout = dropArea;

    int availableWidth = layout->availableLengthForOrientation(Qt::Horizontal);
    int availableHeight = layout->availableLengthForOrientation(Qt::Vertical);
    QCOMPARE(availableWidth, layout->width());
    QCOMPARE(availableHeight, layout->height());

    //2. Now do the same, but we have some widget docked

    auto dock1 = createDockWidget("dock1", new QPushButton("1"));
    m->addDockWidget(dock1, Location_OnLeft);

    const int dock1MinWidth = layout->itemForFrame(dock1->frame())->minLength(Qt::Horizontal);
    const int dock1MinHeight = layout->itemForFrame(dock1->frame())->minLength(Qt::Vertical);

    availableWidth = layout->availableLengthForOrientation(Qt::Horizontal);
    availableHeight = layout->availableLengthForOrientation(Qt::Vertical);
    QCOMPARE(availableWidth, layout->width() - dock1MinWidth);
    QCOMPARE(availableHeight, layout->height() - dock1MinHeight);
    m->multiSplitter()->checkSanity();
}

void TestCommon::tst_closeShowWhenNoCentralFrame()
{
    EnsureTopLevelsDeleted e;
    // Tests a crash I got when hidding and showing and no central frame

    auto m = createMainWindow(QSize(800, 500), MainWindowOption_None); // Remove central frame
    QPointer<DockWidgetBase> dock1 = createDockWidget("1", new QPushButton("1"));
    m->addDockWidget(dock1, Location_OnLeft);
    dock1->close();
    m->multiSplitter()->checkSanity();

    QVERIFY(!dock1->frame());
    QVERIFY(!Testing::waitForDeleted(dock1)); // It was being deleted due to a bug
    QVERIFY(dock1);
    dock1->show();
    m->multiSplitter()->checkSanity();
}

void TestCommon::tst_setAstCurrentTab()
{
    EnsureTopLevelsDeleted e;

    // Tests DockWidget::setAsCurrentTab() and DockWidget::isCurrentTab()
    // 1. a single dock widget is current, by definition
    auto dock1 = createDockWidget("1", new QPushButton("1"));
    QVERIFY(dock1->isCurrentTab());

    // 2. Tab dock2 to the group, dock2 is current now
    auto dock2 = createDockWidget("2", new QPushButton("2"));
    dock1->addDockWidgetAsTab(dock2);
    QVERIFY(!dock1->isCurrentTab());
    QVERIFY(dock2->isCurrentTab());

    // 3. Set dock1 as current
    dock1->setAsCurrentTab();
    QVERIFY(dock1->isCurrentTab());
    QVERIFY(!dock2->isCurrentTab());

    auto fw = dock1->floatingWindow();
    QVERIFY(fw);
    fw->multiSplitter()->checkSanity();

    delete dock1; delete dock2;
    Testing::waitForDeleted(fw);
}

void TestCommon::tst_placeholderDisappearsOnReadd()
{
    // This tests that addMultiSplitter also updates refcount of placeholders

    // 1. Detach a widget and dock it on the opposite side. Placeholder
    // should have been deleted and anchors properly positioned

    EnsureTopLevelsDeleted e;
    auto m = createMainWindow(QSize(800, 500), MainWindowOption_None); // Remove central frame
    MultiSplitter *layout = m->multiSplitter();

    QPointer<DockWidgetBase> dock1 = createDockWidget("1", new QPushButton("1"));
    m->addDockWidget(dock1, Location_OnLeft);
    QCOMPARE(layout->count(), 1);
    QCOMPARE(layout->placeholderCount(), 0);

    dock1->setFloating(true);
    QCOMPARE(layout->count(), 1);
    QCOMPARE(layout->placeholderCount(), 1);

    dock1->morphIntoFloatingWindow();
    auto fw = dock1->floatingWindow();
    layout->addMultiSplitter(fw->dropArea(), Location_OnRight );

    QCOMPARE(layout->placeholderCount(), 0);
    QCOMPARE(layout->count(), 1);

    layout->checkSanity();
    QCOMPARE(layout->count(), 1);
    QCOMPARE(layout->placeholderCount(), 0);

    // The dock1 should occupy the entire width
    QCOMPARE(dock1->frame()->width(), layout->width());

    QVERIFY(Testing::waitForDeleted(fw));
}

void TestCommon::tst_placeholdersAreRemovedProperly()
{
    EnsureTopLevelsDeleted e;
    auto m = createMainWindow(QSize(800, 500), MainWindowOption_None); // Remove central frame
    MultiSplitter *layout = m->multiSplitter();
    QPointer<DockWidgetBase> dock1 = createDockWidget("1", new QPushButton("1"));
    QPointer<DockWidgetBase> dock2 = createDockWidget("2", new QPushButton("2"));
    m->addDockWidget(dock1, Location_OnLeft);
    Item *item = layout->items().constFirst();
    m->addDockWidget(dock2, Location_OnRight);
    QVERIFY(!item->isPlaceholder());
    dock1->setFloating(true);
    QVERIFY(item->isPlaceholder());

    QCOMPARE(layout->separators().size(), 0);
    QCOMPARE(layout->count(), 2);
    QCOMPARE(layout->placeholderCount(), 1);
    layout->removeItem(item);
    QCOMPARE(layout->separators().size(), 0);
    QCOMPARE(layout->count(), 1);
    QCOMPARE(layout->placeholderCount(), 0);

    // 2. Recreate the placeholder. This time delete the dock widget to see if placeholder is deleted too.
    m->addDockWidget(dock1, Location_OnLeft);
    dock1->setFloating(true);
    auto window1 = Tests::make_qpointer(dock1->window());
    delete dock1;
    QCOMPARE(layout->separators().size(), 0);
    QCOMPARE(layout->count(), 1);
    QCOMPARE(layout->placeholderCount(), 0);
    layout->checkSanity();

    delete window1;
}

void TestCommon::tst_crash2_data()
{
    QTest::addColumn<bool>("show");
    QTest::newRow("true") << true;
    QTest::newRow("false") << false;
}

void TestCommon::tst_crash2()
{
    QFETCH(bool, show);

    {
        EnsureTopLevelsDeleted e;
        auto m = createMainWindow(QSize(501, 500), MainWindowOption_None);
        auto layout = m->multiSplitter();
        m->setVisible(show);

        DockWidgetBase::List docks;
        const int num = 4;
        for (int i = 0; i < num; ++i)
            docks << new DockWidgetType(QString::number(i));

        QVector<KDDockWidgets::Location> locations = {Location_OnLeft,
                                                      Location_OnRight, Location_OnRight, Location_OnRight};

        QVector<KDDockWidgets::AddingOption> options = { AddingOption_StartHidden,
                                                        AddingOption_StartHidden, AddingOption_None, AddingOption_StartHidden};

        QVector<bool> floatings =  {true, false, false, false};

        for (int i = 0; i < num; ++i) {

            m->addDockWidget(docks[i], locations[i], nullptr, options[i]);
            layout->checkSanity();
            docks[i]->setFloating(floatings[i]);
        }

        qDeleteAll(docks);
        qDeleteAll(DockRegistry::self()->frames());
    }

    {
        EnsureTopLevelsDeleted e;
        auto m = createMainWindow(QSize(501, 500), MainWindowOption_None);
        auto layout = m->multiSplitter();
        m->show();

        const int num = 3;
        DockWidgetBase::List docks;
        for (int i = 0; i < num; ++i)
            docks << new DockWidgetType(QString::number(i));

        QVector<KDDockWidgets::Location> locations = {Location_OnLeft, Location_OnLeft,
                                                      Location_OnRight};

        QVector<KDDockWidgets::AddingOption> options = { AddingOption_None, AddingOption_None,
                                                        AddingOption_StartHidden};

        QVector<bool> floatings =  {true, false, false};

        for (int i = 0; i < num; ++i) {
            m->addDockWidget(docks[i], locations[i], nullptr, options[i]);
            layout->checkSanity();
            if (i == 2) {
                // Wait for the resizes. This used to make the app crash.
                QTest::qWait(1000);
            }

            docks[i]->setFloating(floatings[i]);
        }
        layout->checkSanity();

        qDeleteAll(docks);
        qDeleteAll(DockRegistry::self()->frames());
    }

}

void TestCommon::tst_closeAllDockWidgets()
{
    EnsureTopLevelsDeleted e;

    auto m = createMainWindow();
    auto dropArea = m->dropArea();
    auto dock1 = createDockWidget("dock1", new QPushButton("one"));
    auto dock2 = createDockWidget("dock2", new QPushButton("one"));
    auto dock3 = createDockWidget("dock3", new QPushButton("one"));
    auto dock4 = createDockWidget("dock4", new QPushButton("one"));
    auto dock5 = createDockWidget("dock5", new QPushButton("one"));
    auto dock6 = createDockWidget("dock6", new QPushButton("one"));

    QPointer<FloatingWindow> fw = dock3->morphIntoFloatingWindow();

    nestDockWidget(dock4, dropArea, nullptr, KDDockWidgets::Location_OnRight);
    nestDockWidget(dock5, dropArea, nullptr, KDDockWidgets::Location_OnTop);

    const int oldFWHeight = fw->height();
    nestDockWidget(dock6, fw->dropArea(), nullptr, KDDockWidgets::Location_OnTop);

    QVERIFY(oldFWHeight <= fw->height());
    QCOMPARE(fw->frames().size(), 2);

    QCOMPARE(dock3->window(), fw.data());
    QCOMPARE(dock4->window(), m.get());
    QCOMPARE(dock5->window(), m.get());
    QCOMPARE(dock6->window(), fw.data());
    auto layout = m->multiSplitter();
    layout->checkSanity();
    DockRegistry::self()->clear();
    layout->checkSanity();

    Testing::waitForDeleted(fw);
    QVERIFY(!fw);

    QCOMPARE(dock1->window(), dock1);
    QCOMPARE(dock2->window(), dock2);
    QCOMPARE(dock3->window(), dock3);
    QCOMPARE(dock4->window(), dock4);
    QCOMPARE(dock5->window(), dock5);
    QCOMPARE(dock6->window(), dock6);

    QVERIFY(!dock1->isVisible());
    QVERIFY(!dock2->isVisible());
    QVERIFY(!dock3->isVisible());
    QVERIFY(!dock4->isVisible());
    QVERIFY(!dock5->isVisible());
    QVERIFY(!dock6->isVisible());

    delete dock1;
    delete dock2;
    delete dock3;
    delete dock4;
    delete dock5;
    delete dock6;
}

void TestCommon::tst_toggleMiddleDockCrash()
{
    // tests some crash I got

    EnsureTopLevelsDeleted e;
    auto m = createMainWindow(QSize(800, 500), MainWindowOption_None); // Remove central frame
    MultiSplitter *layout = m->multiSplitter();
    QPointer<DockWidgetBase> dock1 = createDockWidget("1", new QPushButton("1"));
    QPointer<DockWidgetBase> dock2 = createDockWidget("2", new QPushButton("2"));
    QPointer<DockWidgetBase> dock3 = createDockWidget("3", new QPushButton("3"));

    m->addDockWidget(dock1, Location_OnLeft);
    m->addDockWidget(dock2, Location_OnRight);
    m->addDockWidget(dock3, Location_OnRight);

    QCOMPARE(layout->count(), 3);
    QCOMPARE(layout->placeholderCount(), 0);

    auto frame = dock2->frame();
    dock2->close();
    QVERIFY(Testing::waitForDeleted(frame));

    QCOMPARE(layout->count(), 3);
    QCOMPARE(layout->placeholderCount(), 1);
    QVERIFY(layout->checkSanity());

    dock2->show();
    layout->checkSanity();
}

void TestCommon::tst_stealFrame()
{
    // Tests using addWidget() with dock widgets which are already in a layout
    EnsureTopLevelsDeleted e;
    auto m1 = createMainWindow(QSize(800, 500), MainWindowOption_None);
    auto dock1 = createDockWidget("dock1", new QPushButton("one"));
    auto dock2 = createDockWidget("dock2", new QPushButton("two"));

    auto m2 = createMainWindow(QSize(800, 500), MainWindowOption_None);
    auto dock3 = createDockWidget("dock3", new QPushButton("three"));
    auto dock4 = createDockWidget("dock4", new QPushButton("four"));

    auto dropArea1 = m1->dropArea();
    auto dropArea2 = m2->dropArea();

    m1->addDockWidget(dock1, Location_OnRight);
    m1->addDockWidget(dock2, Location_OnRight);
    m2->addDockWidget(dock3, Location_OnRight);
    m2->addDockWidget(dock4, Location_OnRight);

    // 1. MainWindow #1 steals a widget from MainWindow2 and vice-versa
    m1->addDockWidget(dock3, Location_OnRight);
    m1->addDockWidget(dock4, Location_OnRight);
    m2->addDockWidget(dock1, Location_OnRight);
    QPointer<Item> item2 = dropArea1->itemForFrame(dock2->frame());
    m2->addDockWidget(dock2, Location_OnRight);
    QVERIFY(!item2.data());

    QCOMPARE(dropArea1->count(), 2);
    QCOMPARE(dropArea2->count(), 2);
    QCOMPARE(dropArea1->placeholderCount(), 0);
    QCOMPARE(dropArea2->placeholderCount(), 0);

    // 2. MainWindow #1 steals a widget from MainWindow2 and vice-versa, but adds as tabs
    dock1->addDockWidgetAsTab(dock3);
    QPointer<Frame> f2 = dock2->frame();
    dock4->addDockWidgetAsTab(dock2);
    QVERIFY(Testing::waitForDeleted(f2.data()));
    QVERIFY(!f2.data());

    QCOMPARE(dropArea1->count(), 1);
    QCOMPARE(dropArea2->count(), 1);
    QCOMPARE(dropArea1->placeholderCount(), 0);
    QCOMPARE(dropArea2->placeholderCount(), 0);

    // 3. Test stealing a tab from the same tab-widget we're in. Nothing happens
    {
        SetExpectedWarning sew("Already contains KDDockWidgets::DockWidget"); // Suppress the qFatal this time
        dock1->addDockWidgetAsTab(dock3);
        QCOMPARE(dock1->frame()->dockWidgetCount(), 2);
    }

    // 4. Steal from another tab which resides in another Frame, which resides in the same main window
    m1->addDockWidget(dock1, Location_OnTop);
    f2 = dock2->frame();
    dock1->addDockWidgetAsTab(dock2);
    QCOMPARE(dock1->frame()->dockWidgetCount(), 2);
    QCOMPARE(dock4->frame()->dockWidgetCount(), 1);

    QCOMPARE(dropArea1->count(), 2);
    QCOMPARE(dropArea1->placeholderCount(), 0);

    // 5. And also steal a side-by-side one into the tab
    QPointer<Frame> f4 = dock4->frame();
    dock1->addDockWidgetAsTab(dock4);
    QVERIFY(Testing::waitForDeleted(f4.data()));
    QCOMPARE(dropArea1->count(), 1);
    QCOMPARE(dropArea1->placeholderCount(), 0);

    // 6. Steal from tab to side-by-side within the same MainWindow
    m1->addDockWidget(dock1, Location_OnLeft);
    QCOMPARE(dropArea1->count(), 2);
    QCOMPARE(dropArea1->placeholderCount(), 0);

    // 6. side-by-side to side-by-side within same MainWindow
    m2->addDockWidget(dock1, Location_OnRight);
    QCOMPARE(dropArea2->count(), 2);
    QCOMPARE(dropArea2->placeholderCount(), 0);

    {
        SetExpectedWarning sew("Invalid parameters KDDockWidgets::DockWidget"); // Suppress the qFatal this time
        m2->addDockWidget(dock1, Location_OnLeft, dock1);
        QCOMPARE(dropArea2->count(), 2);  // Nothing happened
        QCOMPARE(dropArea2->placeholderCount(), 0);
        QVERIFY(dock1->isVisible());
    }

    QVERIFY(dock1->isVisible());
    m2->addDockWidget(dock1, Location_OnLeft, nullptr); // Should not warn

    QVERIFY(dock1->isVisible());
    QCOMPARE(dropArea2->count(), 2);  // Nothing happened
    QCOMPARE(dropArea2->placeholderCount(), 0);

    m2->addDockWidget(dock1, Location_OnLeft, nullptr);
    QVERIFY(dock1->isVisible());
    QCOMPARE(dropArea2->count(), 2);  // Nothing happened
    QCOMPARE(dropArea2->placeholderCount(), 0);
    dropArea1->checkSanity();
    dropArea2->checkSanity();
}

void TestCommon::tst_setFloatingWhenWasTabbed()
{
    // Tests DockWidget::isTabbed() and DockWidget::setFloating(false|true) when tabbed (it should redock)
    // setFloating(false) for side-by-side is tested in another function

    EnsureTopLevelsDeleted e;
    auto m = createMainWindow();
    auto dock1 = createDockWidget("dock1", new QPushButton("one"));
    auto dock2 = createDockWidget("dock2", new QPushButton("two"));

    // 1. Two floating dock widgets. They are floating, not tabbed.
    QVERIFY(!dock1->isTabbed());
    QVERIFY(!dock2->isTabbed());
    QVERIFY(dock1->isFloating());
    QVERIFY(dock2->isFloating());

    // 2. Dock a floating dock into another floating dock. They're not floating anymore, just tabbed.
    dock1->addDockWidgetAsTab(dock2);
    QVERIFY(dock1->isTabbed());
    QVERIFY(dock2->isTabbed());
    QVERIFY(!dock1->isFloating());
    QVERIFY(!dock2->isFloating());

    // 2.1 Set one of them invisible. // Not much will happen, the tab will be still there, just showing an empty space.
    // Users should use close() instead. Tabwidgets control visibility, they hide the widget when it's not the current tab.
    dock2->setVisible(false);
    QVERIFY(dock2->isTabbed());
    QVERIFY(!dock1->isFloating());
    QCOMPARE(dock2->frame()->dockWidgetCount(), 2);
    // 3. Set one floating. Now both cease to be tabbed, and both are floating.
    dock1->setFloating(true);
    QVERIFY(dock1->isFloating());
    QVERIFY(dock2->isFloating());
    QVERIFY(!dock1->isTabbed());
    QVERIFY(!dock2->isTabbed());

    // 4. Dock one floating dock into another, side-by-side. They're neither docking or tabbed now.
    dock1->addDockWidgetToContainingWindow(dock2, KDDockWidgets::Location_OnLeft);
    QVERIFY(!dock1->isFloating());
    QVERIFY(!dock2->isFloating());
    QVERIFY(!dock1->isTabbed());
    QVERIFY(!dock2->isTabbed());

    // 5. float one of them, now both are floating, not tabbed anymore.
    dock2->setFloating(true);
    QVERIFY(dock1->isFloating());
    QVERIFY(dock2->isFloating());
    QVERIFY(!dock1->isTabbed());
    QVERIFY(!dock2->isTabbed());

    // 6. With two dock widgets tabbed, detach 1, and reattach it, via DockWidget::setFloating(false)
    m->addDockWidgetAsTab(dock1);
    m->addDockWidgetAsTab(dock2);

    qDebug() << "6.";
    dock2->setFloating(true);
    QVERIFY(dock1->isTabbed());
    QVERIFY(!dock2->isTabbed());
    QVERIFY(!dock1->isFloating());
    QVERIFY(dock2->isFloating());

    QCOMPARE(dock2->lastPositions().lastTabIndex(), 1);
    QVERIFY(dock2->lastPositions().isValid());
    dock2->setFloating(false);

    QVERIFY(dock1->isTabbed());
    QVERIFY(dock2->isTabbed());
    QVERIFY(!dock1->isFloating());
    QVERIFY(!dock2->isFloating());

    // 7. Call setFloating(true) on an already docked widget
    auto dock3 = createDockWidget("dock3", new QPushButton("three"));
    dock3->setFloating(true);
    dock3->setFloating(true);

    // 8. Tab 3 together, detach the middle one, reattach the middle one, it should go to the middle.
    m->addDockWidgetAsTab(dock3);
    dock2->setFloating(true);
    QVERIFY(dock2->isFloating());
    dock2->setFloating(false);
    QVERIFY(!dock2->isFloating());
    QVERIFY(dock2->isTabbed());
    QCOMPARE(dock2->frame()->indexOfDockWidget(dock2), 1);

    // 10. Float dock1, and dock it to main window as tab. This tests Option_AlwaysShowsTabs.
    dock1->setFloating(true);
    dock2->setFloating(true);
    dock3->setFloating(true);

    m->addDockWidgetAsTab(dock1);
    QVERIFY(!dock1->isFloating());
    QVERIFY(dock1->isTabbed());
    dock1->setFloating(true);
    dock1->setFloating(false);
    QCOMPARE(dock1->frame()->dockWidgetCount(), 1);
    // Cleanup
    m->addDockWidgetAsTab(dock2);
    m->addDockWidgetAsTab(dock3);
    m->deleteLater();
    auto window = m.release();
    Testing::waitForDeleted(window);
}

void TestCommon::tst_setFloatingWhenSideBySide()
{
    // Tests DockWidget::setFloating(false|true) when side-by-side (it should put it where it was)
    EnsureTopLevelsDeleted e;

    {
        // 1. Create a MainWindow with two docked dock-widgets, then float the first one.
        auto m = createMainWindow();
        auto dock1 = createDockWidget("dock1", new QPushButton("one"));
        auto dock2 = createDockWidget("dock2", new QPushButton("two"));
        m->addDockWidget(dock1, KDDockWidgets::Location_OnLeft);
        m->addDockWidget(dock2, KDDockWidgets::Location_OnRight);

        QPointer<Frame> frame1 = dock1->frame();
        dock1->setFloating(true);
        QVERIFY(dock1->isFloating());
        auto fw = dock1->floatingWindow();
        QVERIFY(fw);

        //2. Put it back, via setFloating(). It should return to its place.
        dock1->setFloating(false);

        QVERIFY(!dock1->isFloating());
        QVERIFY(!dock1->isTabbed());

        Testing::waitForDeleted(fw);
    }

    {
        // 2. Tests a case where restoring a dock widget wouldn't make it use all its available space
        auto m = createMainWindow(QSize(800, 500), MainWindowOption_None);
        auto dock1 = createDockWidget("dock1", new QPushButton("one"));
        auto dock2 = createDockWidget("dock2", new QPushButton("two"));
        auto dock3 = createDockWidget("dock3", new QPushButton("three"));
        auto dropArea = m->dropArea();
        MultiSplitter *layout = dropArea;
        m->addDockWidget(dock1, KDDockWidgets::Location_OnLeft);
        m->addDockWidget(dock2, KDDockWidgets::Location_OnRight);
        m->addDockWidget(dock3, KDDockWidgets::Location_OnRight);
        auto f2 = dock2->frame();
        Item *item2 = layout->itemForFrame(f2);
        QVERIFY(item2);
        dock2->close();
        dock3->close();
        Testing::waitForDeleted(f2);
        dock2->show();
        Testing::waitForResize(dock2);

        QCOMPARE(item2->geometry(), dock2->frame()->QWidgetAdapter::geometry());
        layout->checkSanity();

        // Cleanup
        dock3->deleteLater();
        Testing::waitForDeleted(dock3);
    }
}

void TestCommon::tst_dockWindowWithTwoSideBySideFramesIntoCenter()
{
    EnsureTopLevelsDeleted e;

    auto m = createMainWindow();
    auto fw = createFloatingWindow();
    auto dock2 = createDockWidget("doc2", Qt::red);
    nestDockWidget(dock2, fw->dropArea(), nullptr, KDDockWidgets::Location_OnLeft);
    QCOMPARE(fw->frames().size(), 2);
    QVERIFY(fw->dropArea()->checkSanity());

    auto fw2 = createFloatingWindow();
    fw2->move(fw->x() + fw->width() + 100, fw->y());

    dragFloatingWindowTo(fw, fw2->geometry().center());
    QVERIFY(fw2->dropArea()->checkSanity());

    QCOMPARE(fw2->frames().size(), 1);
    auto f2 = fw2->frames().constFirst();
    QCOMPARE(f2->dockWidgetCount(), 3);
    QVERIFY(Testing::waitForDeleted(fw));
    delete fw2;
}

void TestCommon::tst_closeRemovesFromSideBar()
{
    EnsureTopLevelsDeleted e;
    KDDockWidgets::Config::self().setFlags(KDDockWidgets::Config::Flag_AutoHideSupport);
    auto m1 = createMainWindow(QSize(1000, 1000), MainWindowOption_None);
    auto dw1 = new DockWidgetType(QStringLiteral("1"));
    auto fw1 = dw1->window();
    m1->addDockWidget(dw1, Location_OnBottom);
    m1->moveToSideBar(dw1);

    QVERIFY(!dw1->isOverlayed());
    QVERIFY(!dw1->isVisible());
    QVERIFY(dw1->sideBarLocation() != SideBarLocation::None);

    SideBar *sb = m1->sideBarForDockWidget(dw1);
    QVERIFY(sb);

    // Overlay it:
    sb->toggleOverlay(dw1);
    QVERIFY(dw1->isOverlayed());
    QVERIFY(dw1->isVisible());
    QCOMPARE(dw1->sideBarLocation(), sb->location());
    QVERIFY(dw1->isInMainWindow());
    QVERIFY(!dw1->isFloating());

    // Close it while it's overlayed:
    dw1->close();
    QVERIFY(!dw1->isInMainWindow());
    QVERIFY(!dw1->isOverlayed());
    QVERIFY(!dw1->isVisible());
    QCOMPARE(dw1->sideBarLocation(), SideBarLocation::None);

    delete fw1;
}

void TestCommon::tst_tabTitleChanges()
{
    // Tests that the tab's title changes if the dock widget's title changes
#ifdef KDDOCKWIDGETS_QTWIDGETS // TODO
    EnsureTopLevelsDeleted e;
    auto dw1 = new DockWidgetType(QStringLiteral("1"));
    auto dw2 = new DockWidgetType(QStringLiteral("2"));

    dw1->addDockWidgetAsTab(dw2);

    auto frame = qobject_cast<FrameWidget*>(dw1->frame());
    QTabBar *tb = frame->tabBar();
    QCOMPARE(tb->tabText(0), QStringLiteral("1"));
    dw1->setTitle(QStringLiteral("other"));
    QCOMPARE(tb->tabText(0), QStringLiteral("other"));

    delete dw1->window();
#endif
}
void TestCommon::tst_dockWidgetGetsFocusWhenDocked()
{
    EnsureTopLevelsDeleted e;
    KDDockWidgets::Config::self().setFlags(KDDockWidgets::Config::Flag_TitleBarIsFocusable);

    auto dw1 = new DockWidgetType(QStringLiteral("1"));
    auto dw2 = new DockWidgetType(QStringLiteral("2"));
    auto le1 = new QLineEdit();
    auto le2 = new QLineEdit();
    dw1->setWidget(le1);
    dw2->setWidget(le2);
    dw1->show();
    dw2->show();

    auto fw1 = dw1->floatingWindow();
    QPointer<FloatingWindow> fw2 = dw2->floatingWindow();

    // Focus dock widget 1 first
    QVERIFY(!dw1->isFocused());
    dw1->window()->activateWindow();
    le1->setFocus(Qt::MouseFocusReason);
    QTest::qWait(200);
    QVERIFY(dw1->isFocused());

    QVERIFY(fw1->isActiveWindow());
    dragFloatingWindowTo(fw2, fw1->dropArea(), DropIndicatorOverlayInterface::DropLocation_Left);
    Testing::waitForEvent(fw1, QEvent::WindowActivate);

    /// We dropped into floating window 1, it should still be active
    QVERIFY(fw1->isActiveWindow());

    // DockWidget 2 was dropped, it should now be focused
    QVERIFY(!dw1->isFocused());
    QVERIFY(dw2->isFocused());

    delete fw1;
    delete fw2;
}

void TestCommon::tst_isFocused()
{
    EnsureTopLevelsDeleted e;

    // 1. Create 2 floating windows
    auto dock1 = createDockWidget(QStringLiteral("dock1"), new QLineEdit());
    auto dock2 = createDockWidget(QStringLiteral("dock2"), new QLineEdit());

    QTest::qWait(200); // macOS is flaky here, needs dock2 to be shown first before focusing dock1, otherwise dock1 looses again

    dock1->window()->move(400, 200);

    // 2. Raise dock1 and focus its line edit
    dock1->raise();
    dock1->widget()->setFocus(Qt::OtherFocusReason);
    Testing::waitForEvent(dock1->widget(), QEvent::FocusIn);

    QVERIFY(dock1->isFocused());
    QVERIFY(!dock2->isFocused());

    // 3. Raise dock3 and focus its line edit
    dock2->raise();
    dock2->widget()->setFocus(Qt::OtherFocusReason);
    Testing::waitForEvent(dock2->widget(), QEvent::FocusIn);
    QVERIFY(!dock1->isFocused());
    QVERIFY(dock2->isFocused());

    // 4. Tab dock1, it's current tab now
    auto oldFw1 = dock1->window();
    dock2->addDockWidgetAsTab(dock1);
    delete oldFw1;
    QVERIFY(dock1->isFocused());
    QVERIFY(!dock2->isFocused());

    // 5. Set dock2 as current tab again
    dock2->raise();
    QVERIFY(!dock1->isFocused());
    QVERIFY(dock2->isFocused());

    // 6. Create dock3, focus it
    auto dock3 = createDockWidget(QStringLiteral("dock3"), new QLineEdit());
    auto oldFw3 = dock3->window();
    dock3->raise();
    dock3->widget()->setFocus(Qt::OtherFocusReason);
    Testing::waitForEvent(dock2->widget(), QEvent::FocusIn);
    QVERIFY(!dock1->isFocused());
    QVERIFY(!dock2->isFocused());
    QVERIFY(dock3->isFocused());

    // 4. Add dock3 to the 1st window, nested, focus 2 again
    dock2->addDockWidgetToContainingWindow(dock3, Location_OnLeft);
    delete oldFw3;
    dock2->raise();
    dock2->widget()->setFocus(Qt::OtherFocusReason);
    Testing::waitForEvent(dock2->widget(), QEvent::FocusIn);
    QVERIFY(!dock1->isFocused());
    QVERIFY(dock2->isFocused());
    QVERIFY(!dock3->isFocused());
    delete dock2->window();
}

void TestCommon::tst_setWidget()
{
    EnsureTopLevelsDeleted e;
    auto dw = new DockWidgetType(QStringLiteral("FOO"));
    auto button1 = new QPushButton("button1");
    auto button2 = new QPushButton("button2");
    dw->setWidget(button1);
    dw->setWidget(button2);
    delete button1;
    delete dw;
}

void TestCommon::tst_floatingLastPosAfterDoubleClose()
{
    EnsureTopLevelsDeleted e;
    auto d1 = new DockWidgetType(QStringLiteral("a"));
    QVERIFY(d1->lastPositions().lastFloatingGeometry().isNull());
    QVERIFY(!d1->isVisible());
    d1->close();
    QVERIFY(d1->lastPositions().lastFloatingGeometry().isNull());
    delete d1;
}

void TestCommon::tst_0_data()
{
    QTest::addColumn<int>("thickness");
    QTest::newRow("2") << 2;
    QTest::newRow("1") << 1;
    QTest::newRow("0") << 0;
}

void TestCommon::tst_0()
{
    QFETCH(int, thickness);
    EnsureTopLevelsDeleted e;
    KDDockWidgets::Config::self().setSeparatorThickness(thickness);

    auto m = createMainWindow(QSize(800, 500), MainWindowOption_None);
    m->resize(QSize(502, 500));
    m->show();

    auto d1 = createDockWidget("1", new QTextEdit());
    auto d2 = createDockWidget("2", new QTextEdit());

    m->addDockWidget(d1, Location_OnLeft);
    m->addDockWidget(d2, Location_OnRight);
}

void TestCommon::tst_honourGeometryOfHiddenWindow()
{
    EnsureTopLevelsDeleted e;

    auto d1 = new DockWidgetType("1");
    d1->setWidget(new QTextEdit());

    QVERIFY(!d1->isVisible());

    // Clear had a bug where it saved the position of all dock widgets being closed
    DockRegistry::self()->clear();

    const QRect suggestedGeo(150, 150, 250, 250);
    d1->setGeometry(suggestedGeo);

    d1->show();
    Testing::waitForEvent(d1, QEvent::Show);

    QCOMPARE( d1->window()->geometry(), suggestedGeo);
    delete d1->window();
}

void TestCommon::tst_registry()
{
    EnsureTopLevelsDeleted e;
    auto dr = DockRegistry::self();

    QCOMPARE(dr->dockwidgets().size(), 0);
    auto dw = new DockWidgetType(QStringLiteral("dw1"));
    auto guest = new QWidgetOrQuick();
    dw->setWidget(guest);
    QCOMPARE(dr->dockWidgetForGuest(nullptr), nullptr);
    QCOMPARE(dr->dockWidgetForGuest(guest), dw);
    delete dw;
}

void TestCommon::tst_dockWindowWithTwoSideBySideFramesIntoRight()
{
    EnsureTopLevelsDeleted e;

    auto fw = createFloatingWindow();
    auto dock2 = createDockWidget("doc2", Qt::red);
    nestDockWidget(dock2, fw->dropArea(), nullptr, KDDockWidgets::Location_OnTop); // No we stack on top, unlike in previous test
    QCOMPARE(fw->frames().size(), 2);

    auto fw2 = createFloatingWindow();
    fw2->move(fw->x() + fw->width() + 100, fw->y());

    dragFloatingWindowTo(fw, fw2->dropArea(), DropIndicatorOverlayInterface::DropLocation_Right); // Outter right instead of Left
    QCOMPARE(fw2->frames().size(), 3);
    QVERIFY(fw2->dropArea()->checkSanity());

    fw2->deleteLater();
    Testing::waitForDeleted(fw2);
}

void TestCommon::tst_dockWindowWithTwoSideBySideFramesIntoLeft()
{
    EnsureTopLevelsDeleted e;

    auto fw = createFloatingWindow();
    fw->setObjectName("fw1");

    auto dock2 = createDockWidget("doc2", Qt::red);
    nestDockWidget(dock2, fw->dropArea(), nullptr, KDDockWidgets::Location_OnLeft);
    QCOMPARE(fw->frames().size(), 2);

    auto fw2 = createFloatingWindow();
    fw2->setObjectName("fw2");
    fw2->move(fw->x() + fw->width() + 100, fw->y());

    QVERIFY(fw2->dropArea()->checkSanity());
    dragFloatingWindowTo(fw, fw2->dropArea(), DropIndicatorOverlayInterface::DropLocation_Left);
    QCOMPARE(fw2->frames().size(), 3);

    QVERIFY(fw2->dropArea()->checkSanity());

    ///Cleanup
    fw2->deleteLater();
    Testing::waitForDeleted(fw2);
}

void TestCommon::tst_posAfterLeftDetach()
{
    {
        EnsureTopLevelsDeleted e;
        auto fw = createFloatingWindow();
        auto dock2 = createDockWidget("doc2", Qt::red);
        nestDockWidget(dock2, fw->dropArea(), nullptr, KDDockWidgets::Location_OnRight);
        QVERIFY(fw->dropArea()->checkSanity());
        // When dragging the right one there was a bug where it jumped
        const QPoint globalSrc = dock2->mapToGlobal(QPoint(0, 0));
        const int offset = 10;
        const QPoint globalDest = globalSrc + QPoint(offset, 0);
        drag(dock2, globalDest);
        QVERIFY(fw->dropArea()->checkSanity());
        const QPoint actualEndPos = dock2->mapToGlobal(QPoint(0, 0));
        QVERIFY(actualEndPos.x() - globalSrc.x() < offset + 5); // 5px so we have margin for window system fluctuations. The actual bug was a very big jump like 50px, so a 5 margin is fine to test that the bug doesn't happen

        delete dock2;
        fw->deleteLater();
        Testing::waitForDeleted(fw);
    }

    {
        EnsureTopLevelsDeleted e;
        auto fw = createFloatingWindow();
        auto dock2 = createDockWidget("doc2", Qt::red);
        nestDockWidget(dock2, fw->dropArea(), nullptr, KDDockWidgets::Location_OnRight);
        QVERIFY(fw->dropArea()->checkSanity());

        const int originalX = dock2->mapToGlobal(QPoint(0, 0)).x();
        dock2->frame()->titleBar()->makeWindow();
        const int finalX = dock2->mapToGlobal(QPoint(0, 0)).x();

        QVERIFY(finalX - originalX < 10); // 10 or some other small number that is less than say 200

        delete dock2;
        fw->deleteLater();
        Testing::waitForDeleted(fw);
    }
}

void TestCommon::tst_preventClose()
{
    EnsureTopLevelsDeleted e;

    auto nonClosableWidget = new NonClosableWidget();
    auto dock1 = new DockWidgetType("1");
    dock1->setWidget(nonClosableWidget);

    // 1. Test a floating dock widget
    dock1->resize(100, 100);
    dock1->show();
    QVERIFY(dock1->isVisible());
    dock1->close();
    QVERIFY(dock1->isVisible());

    // 2. Morph it into a FlatingWindow
    dock1->morphIntoFloatingWindow();
    dock1->close();
    QVERIFY(dock1->isVisible());
    dock1->frame()->titleBar()->onCloseClicked();
    QVERIFY(dock1->isVisible());
    auto fw = dock1->floatingWindow();
    fw->close();
    QVERIFY(dock1->isVisible());

    dock1->deleteLater();
    QVERIFY(Testing::waitForDeleted(dock1));
}

void TestCommon::tst_propagateMinSize()
{
    EnsureTopLevelsDeleted e;
    auto m = createMainWindow();
    auto dropArea = m->dropArea();

    auto dock1 = createDockWidget("dock1", new QPushButton("one"));
    auto dock2 = createDockWidget("dock2", new QPushButton("two"));
    auto dock3 = createDockWidget("dock3", new QPushButton("three"));

    nestDockWidget(dock1, dropArea, nullptr, KDDockWidgets::Location_OnRight);
    nestDockWidget(dock2, dropArea, nullptr, KDDockWidgets::Location_OnRight);
    nestDockWidget(dock3, dropArea, nullptr, KDDockWidgets::Location_OnRight);

    // TODO finish this when the 3 dock widgets have proper sizes
    //QTest::qWait(50000);

}

void TestCommon::tst_createFloatingWindow()
{
    EnsureTopLevelsDeleted e;

    auto dock = createDockWidget("doc1", Qt::green);
    QVERIFY(dock);
    QVERIFY(dock->isFloating());

    QCOMPARE(dock->uniqueName(), QLatin1String("doc1")); // 1.0 objectName() is inherited

    QPointer<FloatingWindow> window = dock->floatingWindow();
    QVERIFY(window); // 1.1 DockWidget creates a FloatingWindow and is reparented
    QVERIFY(window->dropArea()->checkSanity());
    dock->deleteLater();
    QVERIFY(Testing::waitForDeleted(dock));
    QVERIFY(Testing::waitForDeleted(window)); // 1.2 Floating Window is destroyed when DockWidget is destroyed
    QVERIFY(!window);
}

void TestCommon::tst_addAndReadd()
{
    EnsureTopLevelsDeleted e;

    // 1. This just tests some crash I got.
    // Make a dock widget float and immediately reattach it
    auto m = createMainWindow();
    QTest::qWait(10); // the DND state machine needs the event loop to start, otherwise activeState() is nullptr. (for offscreen QPA)

    auto dock1 = createDockWidget("dock1", new QPushButton("1"));
    m->addDockWidget(dock1, KDDockWidgets::Location_OnLeft);
    dock1->setFloating(true);
    m->multiSplitter()->checkSanity();
    m->addDockWidget(dock1, KDDockWidgets::Location_OnLeft);
    dock1->frame()->titleBar()->makeWindow();
    m->multiSplitter()->checkSanity();
    m->addDockWidget(dock1, KDDockWidgets::Location_OnLeft);
    dock1->frame()->titleBar()->makeWindow();
    m->multiSplitter()->checkSanity();

    auto fw = dock1->floatingWindow();
    QVERIFY(fw);
    auto dropArea = m->dropArea();
    dragFloatingWindowTo(fw, dropArea, DropIndicatorOverlayInterface::DropLocation_OutterRight);
    QVERIFY(!dock1->frame()->titleBar()->isVisible());
    fw->titleBar()->makeWindow();
    m->multiSplitter()->checkSanity();

    //Cleanup
    delete dock1;
    Testing::waitForDeleted(fw);
}


void TestCommon::tst_addToSmallMainWindow1()
{
    EnsureTopLevelsDeleted e;
    auto m = createMainWindow();
    auto dock1 = createDockWidget("dock1", new MyWidget2());
    auto dock2 = createDockWidget("dock2", new MyWidget2());
    auto dock3 = createDockWidget("dock3", new MyWidget2());
    auto dock4 = createDockWidget("dock4", new MyWidget2());

    const int mainWindowLength = 400;

    m->resize(mainWindowLength, mainWindowLength);
    dock1->resize(800, 800);
    dock2->resize(800, 800);
    dock3->resize(800, 800);

    // Add as tabbed:
    m->addDockWidgetAsTab(dock1);

    QCOMPARE(m->height(), mainWindowLength);
    QVERIFY(dock1->height() < mainWindowLength);
    QVERIFY(dock1->width() < mainWindowLength);

    //Add in area:
    m->addDockWidget(dock2, Location_OnLeft);
    m->addDockWidget(dock3, Location_OnTop, dock2);
    m->addDockWidget(dock4, Location_OnBottom);

    auto dropArea = m->dropArea();

    QVERIFY(dropArea->checkSanity());
    QVERIFY(dock2->width() < mainWindowLength);
    QVERIFY(dock3->height() < m->height());
    QVERIFY(dock4->height() < m->height());
}

void TestCommon::tst_addToSmallMainWindow2()
{
    EnsureTopLevelsDeleted e;
    auto m = createMainWindow();
    auto dropArea = m->dropArea();
    auto dock1 = createDockWidget("dock1", new MyWidget2(QSize(100, 100)));
    auto dock2 = createDockWidget("dock2", new MyWidget2(QSize(100, 100)));
    m->addDockWidgetAsTab(dock1);
    m->resize(osWindowMinWidth(), 200);

    Testing::waitForResize(m.get());

    QVERIFY(qAbs(m->width() - osWindowMinWidth()) < 15); // Not very important verification. Anyway, using 15 to account for margins and what not.
    m->addDockWidget(dock2, KDDockWidgets::Location_OnRight);
    QVERIFY(Testing::waitForResize(m.get()));

    QVERIFY(dropArea->width() > osWindowMinWidth());
    QMargins margins = m->centerWidgetMargins();
    QCOMPARE(dropArea->width(), m->width() - margins.left() - margins.right());
    QVERIFY(m->dropArea()->checkSanity());
}

void TestCommon::tst_addToSmallMainWindow3()
{
    EnsureTopLevelsDeleted e;
    auto m = createMainWindow();
    auto dropArea = m->dropArea();
    auto dock1 = createDockWidget("dock1", new MyWidget2());
    auto dock2 = createDockWidget("dock2", new MyWidget2());
    m->addDockWidgetAsTab(dock1);
    m->resize(osWindowMinWidth(), 200);
    QTest::qWait(200);
    QVERIFY(qAbs(m->width() - osWindowMinWidth()) < 15); // Not very important verification. Anyway, using 15 to account for margins and what not.

    auto fw = dock2->morphIntoFloatingWindow();
    QVERIFY(fw->isVisible());
    QVERIFY(dropArea->checkSanity());
    dragFloatingWindowTo(fw, dropArea, DropIndicatorOverlayInterface::DropLocation_Right);
    QVERIFY(m->dropArea()->checkSanity());
    delete fw;
}

void TestCommon::tst_addToSmallMainWindow4()
{
    EnsureTopLevelsDeleted e;
    auto m = createMainWindow(QSize(100, 100), MainWindowOption_None);
    auto dropArea = m->dropArea();
    auto dock1 = createDockWidget("dock1", new MyWidget2(QSize(50, 50)));
    auto dock2 = createDockWidget("dock2", new MyWidget2(QSize(50, 50)));
    MultiSplitter *layout = dropArea;
    m->addDockWidget(dock1, KDDockWidgets::Location_OnBottom);
    Testing::waitForResize(m.get());

    m->addDockWidget(dock2, KDDockWidgets::Location_OnBottom);
    Testing::waitForResize(m.get());
    QVERIFY(m->dropArea()->checkSanity());

    const int item2MinHeight = layout->itemForFrame(dock2->frame())->minLength(Qt::Vertical);
    QCOMPARE(dropArea->height(), dock1->frame()->height() + item2MinHeight + Item::separatorThickness);
}

void TestCommon::tst_addToSmallMainWindow5()
{
    EnsureTopLevelsDeleted e;
    // Test test shouldn't spit any warnings

    auto m = createMainWindow(QSize(100, 100), MainWindowOption_None);
    auto dock1 = createDockWidget("dock1", new MyWidget2(QSize(50, 240)));
    auto dock2 = createDockWidget("dock2", new MyWidget2(QSize(50, 240)));
    m->addDockWidget(dock1, KDDockWidgets::Location_OnBottom);
    m->addDockWidget(dock2, KDDockWidgets::Location_OnBottom);
    QVERIFY(m->dropArea()->checkSanity());
}

void TestCommon::tst_fairResizeAfterRemoveWidget()
{
    // 1. Add 3 dock widgets horizontally, remove the middle one, make sure
    // both left and right widgets get a share of the new available space

    EnsureTopLevelsDeleted e;

    DockWidgetBase *dock1 = createDockWidget("dock1", new QPushButton("one"));
    DockWidgetBase *dock2 = createDockWidget("dock2", new QPushButton("two"));
    DockWidgetBase *dock3 = createDockWidget("dock3", new QPushButton("three"));

    dock1->addDockWidgetToContainingWindow(dock2, Location_OnRight);
    dock1->addDockWidgetToContainingWindow(dock3, Location_OnRight, dock2);

    auto fw = dock1->floatingWindow();

    QPointer<Frame> frame2= dock2->frame();

    const int oldWidth1 = dock1->frame()->width();
    const int oldWidth2 = dock2->frame()->width();
    const int oldWidth3 = dock3->frame()->width();
    MultiSplitter *layout = fw->dropArea();
    QCOMPARE(layout->count(), 3);
    QCOMPARE(layout->visibleCount(), 3);
    QCOMPARE(layout->placeholderCount(), 0);

    delete dock2;
    QVERIFY(Testing::waitForResize(dock1));
    QVERIFY(!frame2);

    QCOMPARE(layout->count(), 2);
    QCOMPARE(layout->visibleCount(), 2);
    QCOMPARE(layout->placeholderCount(), 0);

    const int delta1 = (dock1->frame()->width() - oldWidth1);
    const int delta3 = (dock3->frame()->width() - oldWidth3);

    qDebug() << "old1=" << oldWidth1
             << "; old3=" << oldWidth3
             << "; to spread=" << oldWidth2
             << "; Delta1=" << delta1
             << "; Delta3=" << delta3;

    QVERIFY(delta1 > 0);
    QVERIFY(delta3 > 0);
    QVERIFY(qAbs(delta3 - delta1) <= 1); // Both dock1 and dock3 should have increased by the same amount

    delete dock1->window();
}

void TestCommon::tst_invalidJSON_data()
{
    // Be sure that the main windows in the json are called "MyMainWindow1" and the dock widgets
    // dock-x where x starts at 0
    QTest::addColumn<QString>("layoutFileName");
    QTest::addColumn<int>("numDockWidgets");
    QTest::addColumn<QString>("expectedWarning");
    QTest::addColumn<bool>("expectedResult");
    QTest::newRow("unsupported-serialization-version") << "unsupported-serialization-version.json"
                                                       << 10
                                                       << "Serialization format is too old"
                                                       << false;
    QTest::newRow("invalid") << "invalid.json" << 29 << "" << false;
    QTest::newRow("overlapping-item") << "overlapping-item.json" << 2 << "Unexpected pos" << true;
}

void TestCommon::tst_invalidJSON()
{
    QFETCH(QString, layoutFileName);
    QFETCH(int, numDockWidgets);
    QFETCH(QString, expectedWarning);
    QFETCH(bool, expectedResult);

    const QString absoluteLayoutFileName = QStringLiteral(":/layouts/%1").arg(layoutFileName);

    EnsureTopLevelsDeleted e;
    auto m1 = createMainWindow(QSize(800, 500), MainWindowOption_None, "MyMainWindow1");
    for (int i = 0; i < numDockWidgets; ++i) {
        createDockWidget(QStringLiteral("dock-%1").arg(i), new QPushButton("one"));
    }

    SetExpectedWarning sew(expectedWarning);

    LayoutSaver restorer;
    QCOMPARE(restorer.restoreFromFile(absoluteLayoutFileName), expectedResult);
}

void TestCommon::tst_invalidPlaceholderPosition_data()
{
    QTest::addColumn<bool>("restore1First");
    QTest::newRow("restore1First") << true;
    QTest::newRow("restore2First") << false;
}

void TestCommon::tst_invalidPlaceholderPosition()
{
    QFETCH(bool, restore1First);

    // Tests a bug I saw: 3 widgets stacked, close the top one, then the second top one
    // result: the bottom most one didn't have it's top separator at y=0

    EnsureTopLevelsDeleted e;
    auto m = createMainWindow(QSize(800, 500), MainWindowOption_None);
    auto dock1 = createDockWidget("1", new QPushButton("1"));
    auto dock2 = createDockWidget("2", new QPushButton("2"));
    auto dock3 = createDockWidget("3", new QPushButton("3"));

    MultiSplitter *layout = m->multiSplitter();

    // Stack: 1, 2, 3 vertically
    m->addDockWidget(dock3, Location_OnTop);
    m->addDockWidget(dock2, Location_OnTop);
    m->addDockWidget(dock1, Location_OnTop);

    auto frame1 = dock1->frame();
    auto frame2 = dock2->frame();
    auto frame3 = dock3->frame();
    QCOMPARE(frame1->QWidgetAdapter::y(), 0);

    // Close 1
    dock1->close();
    Testing::waitForResize(frame2);

    // Check that frame2 moved up to y=1
    QCOMPARE(frame2->QWidgetAdapter::y(), 0);

    // Close 2
    dock2->close();
    Testing::waitForResize(dock3);

    QVERIFY(layout->checkSanity());
    QCOMPARE(layout->count(), 3);
    QCOMPARE(layout->placeholderCount(), 2);

    // Check that frame3 moved up to y=1
    QCOMPARE(frame3->QWidgetAdapter::y(), 0);

    // Now restore:
    auto toRestore1 = restore1First ? dock1 : dock2;
    auto toRestore2 = restore1First ? dock2 : dock1;


    qDebug() << "About to show dock1";
    toRestore1->show();
    QCOMPARE(layout->placeholderCount(), 1);
    QVERIFY(dock3->isVisible());
    QVERIFY(!dock3->size().isNull());

    toRestore2->show();

    Testing::waitForResize(frame3);
    QVERIFY(layout->checkSanity());
    QCOMPARE(layout->count(), 3);
    QCOMPARE(layout->placeholderCount(), 0);
    layout->checkSanity();

    dock1->deleteLater();
    dock2->deleteLater();
    QVERIFY(Testing::waitForDeleted(dock2));
}

void TestCommon::tst_setVisibleFalseWhenSideBySide()
{
    EnsureTopLevelsDeleted e;
    auto m = createMainWindow();
    auto dock1 = createDockWidget("dock1", new QPushButton("one"));
    auto dock2 = createDockWidget("dock2", new QPushButton("two"));
    m->addDockWidget(dock1, KDDockWidgets::Location_OnLeft);
    m->addDockWidget(dock2, KDDockWidgets::Location_OnRight);

    const QRect oldGeo = dock1->geometry();
    auto oldParent = dock1->parentWidget();

    // 1. Just toggle visibility and check that stuff remained sane
    dock1->setVisible(false);

    QVERIFY(!dock1->isTabbed());
    QVERIFY(!dock1->isFloating());

    dock1->setVisible(true);
    QVERIFY(!dock1->isTabbed());
    QVERIFY(!dock1->isFloating());
    QCOMPARE(dock1->geometry(), oldGeo);
    QCOMPARE(dock1->parentWidget(), oldParent);

    // 2. Check that the parent frame also is hidden now
    dock1->setVisible(false);
    QVERIFY(!dock1->frame()->QWidgetAdapter::isVisible());

    // Cleanup
    m->deleteLater();
    auto window = m.release();
    Testing::waitForDeleted(window);
}

void TestCommon::tst_embeddedMainWindow()
{
    EnsureTopLevelsDeleted e;
    // Tests a MainWindow which isn't a top-level window, but is embedded in another window
    EmbeddedWindow *window = createEmbeddedMainWindow(QSize(800, 800));

    QTest::qWait(10); // the DND state machine needs the event loop to start, otherwise activeState() is nullptr. (for offscreen QPA)

    auto dock1 = createDockWidget("1", new QPushButton("1"));
    window->mainWindow->addDockWidget(dock1, Location_OnTop);
    dock1->setFloating(true);
    auto dropArea = window->mainWindow->dropArea();
    auto fw = dock1->floatingWindow();

    dragFloatingWindowTo(fw, dropArea, DropIndicatorOverlayInterface::DropLocation_Left);

    auto layout = dropArea;
    QVERIFY(Testing::waitForDeleted(fw));
    QCOMPARE(layout->count(), 2); // 2, as it has the central frame
    QCOMPARE(layout->visibleCount(), 2);
    layout->checkSanity();

    delete window;
}

void TestCommon::tst_restoreSimplest()
{
   EnsureTopLevelsDeleted e;
    // Tests restoring a very simple layout, composed of just 1 docked widget
   auto m = createMainWindow(QSize(800, 500), MainWindowOption_None);
   auto layout = m->multiSplitter();
   auto dock1 = createDockWidget("one", new QTextEdit());
   m->addDockWidget(dock1, Location_OnTop);

   LayoutSaver saver;
   QVERIFY(saver.saveToFile(QStringLiteral("layout_tst_restoreSimplest.json")));
   QTest::qWait(200);
   QVERIFY(layout->checkSanity());
   QVERIFY(saver.restoreFromFile(QStringLiteral("layout_tst_restoreSimplest.json")));
   QVERIFY(layout->checkSanity());
}

void TestCommon::tst_resizeViaAnchorsAfterPlaceholderCreation()
{
    EnsureTopLevelsDeleted e;

    // Stack 1, 2, 3, close 2, close 2
    {
        auto m = createMainWindow(QSize(800, 500), MainWindowOption_None);
        MultiSplitter *layout = m->multiSplitter();
        auto dock1 = createDockWidget("dock1", new QPushButton("one"));
        auto dock2 = createDockWidget("dock2", new QPushButton("two"));
        auto dock3 = createDockWidget("dock3", new QPushButton("three"));
        m->addDockWidget(dock3, Location_OnTop);
        m->addDockWidget(dock2, Location_OnTop);
        m->addDockWidget(dock1, Location_OnTop);
        QCOMPARE(layout->separators().size(), 2);
        dock2->close();
        Testing::waitForResize(dock3);
        QCOMPARE(layout->separators().size(), 1);
        layout->checkSanity();

        // Cleanup:
        dock2->deleteLater();
        Testing::waitForDeleted(dock2);
    }

    {
        auto m = createMainWindow(QSize(800, 500), MainWindowOption_None);
        auto dock1 = createDockWidget("dock1", new QPushButton("one"));
        auto dock2 = createDockWidget("dock2", new QPushButton("two"));
        auto dock3 = createDockWidget("dock3", new QPushButton("three"));
        auto dock4 = createDockWidget("dock4", new QPushButton("four"));
        m->addDockWidget(dock1, Location_OnRight);
        m->addDockWidget(dock2, Location_OnRight);
        m->addDockWidget(dock3, Location_OnRight);
        m->addDockWidget(dock4, Location_OnRight);

        MultiSplitter *layout = m->multiSplitter();

        Item *item1 = layout->itemForFrame(dock1->frame());
        Item *item2 = layout->itemForFrame(dock2->frame());
        Item *item3 = layout->itemForFrame(dock3->frame());
        Item *item4 = layout->itemForFrame(dock4->frame());

        const auto separators = layout->separators();
        QCOMPARE(separators.size(), 3);

        Separator *anchor1 = separators[0];
        int boundToTheRight = layout->rootItem()->maxPosForSeparator(anchor1);
        int expectedBoundToTheRight = layout->size().width() -
                                      3*Item::separatorThickness -
                                      item2->minLength(Qt::Horizontal) -
                                      item3->minLength(Qt::Horizontal) -
                                      item4->minLength(Qt::Horizontal);

        QCOMPARE(boundToTheRight, expectedBoundToTheRight);

        dock3->close();
        Testing::waitForResize(dock2);

        QVERIFY(!item1->isPlaceholder());
        QVERIFY(!item2->isPlaceholder());
        QVERIFY(item3->isPlaceholder());
        QVERIFY(!item4->isPlaceholder());

        boundToTheRight = layout->rootItem()->maxPosForSeparator(anchor1);
        expectedBoundToTheRight = layout->size().width() -
                                  2*Item::separatorThickness -
                                  item2->minLength(Qt::Horizontal) -
                                  item4->minLength(Qt::Horizontal) ;

        QCOMPARE(boundToTheRight, expectedBoundToTheRight);
        dock3->deleteLater();
        Testing::waitForDeleted(dock3);
    }
}

void TestCommon::tst_rectForDropCrash()
{
    // Tests a crash I got in MultiSplitterLayout::rectForDrop() (asserts being hit)
    EnsureTopLevelsDeleted e;

    auto m = createMainWindow();
    m->resize(QSize(500, 500));
    m->show();

    auto layout = m->multiSplitter();

    auto w1 = new MyWidget2(QSize(400,400));
    auto w2 = new MyWidget2(QSize(400,400));
    auto d1 = createDockWidget("1", w1);
    auto d2 = createDockWidget("2", w2);

    m->addDockWidget(d1, Location_OnTop);
    Item *centralItem = m->dropArea()->centralFrame();
    {
        WindowBeingDragged wbd2(d2->floatingWindow());
        layout->rectForDrop(&wbd2, Location_OnTop, centralItem);
    }
    layout->checkSanity();
}

void TestCommon::tst_restoreAfterResize()
{
    // Tests a crash I got when the layout received a resize event *while* restoring

    EnsureTopLevelsDeleted e;
    auto m = createMainWindow(QSize(500, 500), {}, "tst_restoreAfterResize");
    auto dock1 = createDockWidget("1", new QPushButton("1"));
    m->addDockWidget(dock1, Location_OnLeft);
    auto layout = m->multiSplitter();
    const QSize oldContentsSize = layout->size();
    const QSize oldWindowSize = m->size();
    LayoutSaver saver;
    QVERIFY(saver.saveToFile(QStringLiteral("layout_tst_restoreAfterResize.json")));
    m->resize(1000, 1000);
    QVERIFY(saver.restoreFromFile(QStringLiteral("layout_tst_restoreAfterResize.json")));
    QCOMPARE(oldContentsSize, layout->size());
    QCOMPARE(oldWindowSize, m->size());
}

void TestCommon::tst_restoreWithNonClosableWidget()
{
    EnsureTopLevelsDeleted e;
    auto m = createMainWindow(QSize(500, 500), {}, "tst_restoreWithNonClosableWidget");
    auto dock1 = createDockWidget("1", new NonClosableWidget(), DockWidgetBase::Option_NotClosable);
    m->addDockWidget(dock1, Location_OnLeft);
    auto layout = m->multiSplitter();

    LayoutSaver saver;
    QVERIFY(saver.saveToFile(QStringLiteral("layout_tst_restoreWithNonClosableWidget.json")));
    QVERIFY(saver.restoreFromFile(QStringLiteral("layout_tst_restoreWithNonClosableWidget.json")));
    QVERIFY(layout->checkSanity());
}

void TestCommon::tst_restoreNestedAndTabbed()
{
    // Just a more involved test

    EnsureTopLevelsDeleted e;
    QPoint oldFW4Pos;
    QRect oldGeo;
    {
        auto m = createMainWindow(QSize(800, 500), MainWindowOption_None, "tst_restoreNestedAndTabbed");
        m->move(500, 500);
        oldGeo = m->geometry();
        auto layout = m->multiSplitter();
        auto dock1 = createDockWidget("1", new QTextEdit());
        auto dock2 = createDockWidget("2", new QTextEdit());
        auto dock3 = createDockWidget("3", new QTextEdit());

        auto dock4 = createDockWidget("4", new QTextEdit());
        auto dock5 = createDockWidget("5", new QTextEdit());
        dock4->addDockWidgetAsTab(dock5);
        oldFW4Pos = dock4->window()->pos();

        m->addDockWidget(dock1, Location_OnLeft);
        m->addDockWidget(dock2, Location_OnRight);
        dock2->addDockWidgetAsTab(dock3);
        dock2->setAsCurrentTab();
        QCOMPARE(dock2->frame()->currentTabIndex(), 0);
        QCOMPARE(dock4->frame()->currentTabIndex(), 1);

        LayoutSaver saver;
        QVERIFY(saver.saveToFile(QStringLiteral("layout_tst_restoreNestedAndTabbed.json")));
        QVERIFY(layout->checkSanity());
        // Let it be destroyed, we'll restore a new one
    }

    auto m = createMainWindow(QSize(800, 500), MainWindowOption_None, "tst_restoreNestedAndTabbed");
    auto layout = m->multiSplitter();
    auto dock1 = createDockWidget("1", new QTextEdit());
    auto dock2 = createDockWidget("2", new QTextEdit());
    auto dock3 = createDockWidget("3", new QTextEdit());
    auto dock4 = createDockWidget("4", new QTextEdit());
    auto dock5 = createDockWidget("5", new QTextEdit());

    LayoutSaver saver;
    QVERIFY(saver.restoreFromFile(QStringLiteral("layout_tst_restoreNestedAndTabbed.json")));
    QVERIFY(layout->checkSanity());

    auto fw4 = dock4->floatingWindow();
    QVERIFY(fw4);
    QCOMPARE(dock4->window(), dock5->window());
    QCOMPARE(fw4->pos(), oldFW4Pos);

    QCOMPARE(dock1->window(), m.get());
    QCOMPARE(dock2->window(), m.get());
    QCOMPARE(dock3->window(), m.get());

    QCOMPARE(dock2->frame()->currentTabIndex(), 0);
    QCOMPARE(dock4->frame()->currentTabIndex(), 1);

    QCOMPARE(m->geometry(), oldGeo);
}

void TestCommon::tst_restoreCrash()
{
    EnsureTopLevelsDeleted e;

    {
        // Create a main window, with a left dock, save it to disk.
        auto m = createMainWindow({}, {}, "tst_restoreCrash");
        auto dock1 = createDockWidget("dock1", new QPushButton("one"));
        m->addDockWidget(dock1, Location_OnLeft);
        LayoutSaver saver;
        QVERIFY(saver.saveToFile(QStringLiteral("layout_tst_restoreCrash.json")));
    }

    // Restore
    qDebug() << Q_FUNC_INFO << "Restoring";
    auto m = createMainWindow({}, {}, "tst_restoreCrash");
    auto layout = m->multiSplitter();
    auto dock1 = createDockWidget("dock1", new QPushButton("one"));
    QVERIFY(dock1->isFloating());
    QVERIFY(layout->checkSanity());

    LayoutSaver saver;
    QVERIFY(saver.restoreFromFile(QStringLiteral("layout_tst_restoreCrash.json")));
    QVERIFY(layout->checkSanity());
    QVERIFY(!dock1->isFloating());
}

void TestCommon::tst_restoreSideBySide()
{
    // Save a layout that has a floating window with nesting

    EnsureTopLevelsDeleted e;

    QSize item2MinSize;
    {
        EnsureTopLevelsDeleted e1;
        // MainWindow:
        auto m = createMainWindow(QSize(500, 500), MainWindowOption_HasCentralFrame, "tst_restoreTwice");
        auto dock1 = createDockWidget("1", new QPushButton("1"));
        m->addDockWidgetAsTab(dock1);
        auto layout = m->multiSplitter();

        // FloatingWindow:
        auto dock2 = createDockWidget("2", new QPushButton("2"));
        auto dock3 = createDockWidget("3", new QPushButton("3"));
        dock2->addDockWidgetToContainingWindow(dock3, Location_OnRight);
        auto fw2 = dock2->floatingWindow();
        item2MinSize = fw2->multiSplitter()->itemForFrame(dock2->frame())->minSize();
        LayoutSaver saver;
        QVERIFY(saver.saveToFile(QStringLiteral("layout_tst_restoreSideBySide.json")));
        QVERIFY(layout->checkSanity());
    }

    {
        auto m = createMainWindow(QSize(500, 500), MainWindowOption_HasCentralFrame, "tst_restoreTwice");
        auto dock1 = createDockWidget("1", new QPushButton("1"));
        auto dock2 = createDockWidget("2", new QPushButton("2"));
        auto dock3 = createDockWidget("3", new QPushButton("3"));

        LayoutSaver restorer;
        QVERIFY(restorer.restoreFromFile(QStringLiteral("layout_tst_restoreSideBySide.json")));

        DockRegistry::self()->checkSanityAll();

        QCOMPARE(dock1->window(), m.get());
        QCOMPARE(dock2->window(), dock3->window());
    }
}

void TestCommon::tst_restoreWithPlaceholder()
{
    // Float dock1, save and restore, then unfloat and see if dock2 goes back to where it was

    EnsureTopLevelsDeleted e;
    {
        auto m = createMainWindow(QSize(500, 500), {}, "tst_restoreWithPlaceholder");

        auto dock1 = createDockWidget("1", new QPushButton("1"));
        m->addDockWidget(dock1, Location_OnLeft);
        auto layout = m->multiSplitter();
        dock1->setFloating(true);

        LayoutSaver saver;
        QVERIFY(saver.saveToFile(QStringLiteral("layout_tst_restoreWithPlaceholder.json")));

        dock1->close();

        QVERIFY(saver.restoreFromFile(QStringLiteral("layout_tst_restoreWithPlaceholder.json")));
        QVERIFY(layout->checkSanity());

        QVERIFY(dock1->isFloating());
        QVERIFY(dock1->isVisible());
        QCOMPARE(layout->count(), 1);
        QCOMPARE(layout->placeholderCount(), 1);

        dock1->setFloating(false); // Put it back. Should go back because the placeholder was restored.

        QVERIFY(!dock1->isFloating());
        QVERIFY(dock1->isVisible());
        QCOMPARE(layout->count(), 1);
        QCOMPARE(layout->placeholderCount(), 0);

    }

    // Try again, but on a different main window
    auto m = createMainWindow(QSize(500, 500), {}, "tst_restoreWithPlaceholder");
    auto dock1 = createDockWidget("1", new QPushButton("1"));
    auto layout = m->multiSplitter();

    LayoutSaver saver;
    QVERIFY(saver.restoreFromFile(QStringLiteral("layout_tst_restoreWithPlaceholder.json")));
    QVERIFY(layout->checkSanity());

    QVERIFY(dock1->isFloating());
    QVERIFY(dock1->isVisible());
    QCOMPARE(layout->count(), 1);
    QCOMPARE(layout->placeholderCount(), 1);

    dock1->setFloating(false); // Put it back. Should go back because the placeholder was restored.

    QVERIFY(!dock1->isFloating());
    QVERIFY(dock1->isVisible());
    QCOMPARE(layout->count(), 1);
    QCOMPARE(layout->placeholderCount(), 0);
}

void TestCommon::tst_restoreWithAffinity()
{
    EnsureTopLevelsDeleted e;

    auto m1 = createMainWindow(QSize(500, 500));
    m1->setAffinities({ "a1" });
    auto m2 = createMainWindow(QSize(500, 500));
    m2->setAffinities({ "a2" });

    auto dock1 = createDockWidget("1", new QPushButton("1"), {}, true, "a1");
    m1->addDockWidget(dock1, Location_OnLeft);

    auto dock2 = createDockWidget("2", new QPushButton("2"), {}, true, "a2");
    dock2->setFloating(true);
    dock2->show();

    LayoutSaver saver;
    saver.setAffinityNames({"a1"});
    const QByteArray saved1 = saver.serializeLayout();

    QPointer<FloatingWindow> fw2 = dock2->floatingWindow();
    saver.restoreLayout(saved1);

    // Restoring affinity 1 shouldn't close affinity 2
    QVERIFY(!fw2.isNull());
    QVERIFY(dock2->isVisible());

    // Close all and restore again
    DockRegistry::self()->clear();
    saver.restoreLayout(saved1);

    // dock2 continues closed
    QVERIFY(!dock2->isVisible());

    // dock1 was restored
    QVERIFY(dock1->isVisible());
    QVERIFY(!dock1->isFloating());
    QCOMPARE(dock1->window(), m1.get());

    delete dock2->window();
}

void TestCommon::tst_marginsAfterRestore()
{
    EnsureTopLevelsDeleted e;
    {
        EnsureTopLevelsDeleted e1;
        // MainWindow:
        auto m = createMainWindow(QSize(500, 500), {}, "tst_marginsAfterRestore");
        auto dock1 = createDockWidget("1", new QPushButton("1"));
        m->addDockWidget(dock1, Location_OnLeft);
        auto layout = m->multiSplitter();

        LayoutSaver saver;
        QVERIFY(saver.saveToFile(QStringLiteral("layout_tst_marginsAfterRestore.json")));
        QVERIFY(saver.restoreFromFile(QStringLiteral("layout_tst_marginsAfterRestore.json")));
        QVERIFY(layout->checkSanity());

        dock1->setFloating(true);

        auto fw = dock1->floatingWindow();
        QVERIFY(fw);
        layout->addWidget(fw->dropArea(), Location_OnRight);

        layout->checkSanity();
    }
}

void TestCommon::tst_restoreWithNewDockWidgets()
{
    // Tests that if the LayoutSaver doesn't know about some dock widget
    // when it saves the layout, then it won't close it when restoring layout
    // it will just be ignored.
    EnsureTopLevelsDeleted e;
    LayoutSaver saver;
    const QByteArray saved = saver.serializeLayout();
    QVERIFY(!saved.isEmpty());

    auto dock1 = createDockWidget("dock1", new QPushButton("dock1"));
    dock1->show();

    QVERIFY(saver.restoreLayout(saved));
    QVERIFY(dock1->isVisible());

    delete dock1->window();
}

void TestCommon::tst_restoreEmbeddedMainWindow()
{
    EnsureTopLevelsDeleted e;
    // Tests a MainWindow which isn't a top-level window, but is embedded in another window
    EmbeddedWindow *window = createEmbeddedMainWindow(QSize(800, 800));

    auto dock1 = createDockWidget("1", new QPushButton("1"));
    window->mainWindow->addDockWidget(dock1, Location_OnTop);

    const QPoint originalPos(250, 250);
    const QSize originalSize = window->size();
    window->move(originalPos);

    LayoutSaver saver;
    QByteArray saved = saver.serializeLayout();
    QVERIFY(!saved.isEmpty());

    window->resize(555, 555);
    const QPoint newPos(500, 500);
    window->move(newPos);
    QVERIFY(saver.restoreLayout(saved));

    QCOMPARE(window->pos(), originalPos);
    QCOMPARE(window->size(), originalSize);
    window->mainWindow->multiSplitter()->checkSanity();

    delete window;
}

void TestCommon::tst_restoreWithDockFactory()
{
    // Tests that restore the layout with a missing dock widget will recreate the dock widget using a factory

    EnsureTopLevelsDeleted e;
    auto m = createMainWindow(QSize(501, 500), MainWindowOption_None);
    auto dock1 = createDockWidget("1", new QPushButton("1"));
    m->addDockWidget(dock1, Location_OnLeft);
    auto layout = m->multiSplitter();

    QCOMPARE(layout->count(), 1);
    QCOMPARE(layout->placeholderCount(), 0);
    QCOMPARE(layout->visibleCount(), 1);

    LayoutSaver saver;
    QByteArray saved = saver.serializeLayout();
    QVERIFY(!saved.isEmpty());
    QPointer<Frame> f1 = dock1->frame();
    delete dock1;
    Testing::waitForDeleted(f1);
    QVERIFY(!f1);

    // Directly deleted don't leave placeolders. We could though.
    QCOMPARE(layout->count(), 0);

    {
        // We don't know how to create the dock widget
        SetExpectedWarning expectedWarning("Couldn't find dock widget");
        QVERIFY(saver.restoreLayout(saved));
        QCOMPARE(layout->count(), 0);
    }

    // Now try with a factory func
    DockWidgetFactoryFunc func = [] (const QString &) {
        return createDockWidget("1", new QPushButton("1"), {}, /*show=*/ false);
    };

    KDDockWidgets::Config::self().setDockWidgetFactoryFunc(func);
    QVERIFY(saver.restoreLayout(saved));
    QCOMPARE(layout->count(), 1);
    QCOMPARE(layout->visibleCount(), 1);
    layout->checkSanity();
}

void TestCommon::tst_restoreResizesLayout()
{
    EnsureTopLevelsDeleted e;
    auto m = createMainWindow(QSize(500, 500), MainWindowOption_None);
    auto dock1 = createDockWidget("1", new QPushButton("1"));
    m->addDockWidget(dock1, Location_OnLeft);

    LayoutSaver saver;
    QVERIFY(saver.saveToFile("layout_tst_restoreResizesLayout.json"));

    // Now resize the window, and then restore. The layout should have the new size

    auto layout = m->multiSplitter();
    m->resize(1050, 1050);
    QCOMPARE(m->size(), QSize(1050, 1050));

    LayoutSaver restorer(RestoreOption_RelativeToMainWindow);
    QVERIFY(restorer.restoreFromFile("layout_tst_restoreResizesLayout.json"));
    QVERIFY(layout->checkSanity());

    QCOMPARE(m->dropArea()->QWidgetAdapter::size(), layout->rootItem()->size());
    QVERIFY(layout->checkSanity());
}

void TestCommon::tst_addDockWidgetToMainWindow()
{
    EnsureTopLevelsDeleted e;
     auto m = createMainWindow();
     auto dock1 = createDockWidget("dock1", new QPushButton("one"));
     auto dock2 = createDockWidget("dock2", new QPushButton("two"));

     m->addDockWidget(dock1, Location_OnRight, nullptr);
     m->addDockWidget(dock2, Location_OnTop, dock1);
     QVERIFY(m->dropArea()->checkSanity());

     QCOMPARE(dock1->window(), m.get());
     QCOMPARE(dock2->window(), m.get());
     QVERIFY(dock1->frame()->QWidgetAdapter::y() > dock2->frame()->QWidgetAdapter::y());
     QCOMPARE(dock1->frame()->QWidgetAdapter::x(), dock2->frame()->QWidgetAdapter::x());
}

void TestCommon::tst_addDockWidgetToContainingWindow()
{
    EnsureTopLevelsDeleted e;

    auto dock1 = createDockWidget("dock1", new QPushButton("one"));
    auto dock2 = createDockWidget("dock2", new QPushButton("two"));
    auto dock3 = createDockWidget("dock3", new QPushButton("three"));

    dock1->addDockWidgetToContainingWindow(dock2, Location_OnRight);
    dock1->addDockWidgetToContainingWindow(dock3, Location_OnTop, dock2);

    QCOMPARE(dock1->window(), dock2->window());
    QCOMPARE(dock2->window(), dock3->window());

    QVERIFY(dock3->frame()->QWidgetAdapter::y() < dock2->frame()->QWidgetAdapter::y());
    QVERIFY(dock1->frame()->QWidgetAdapter::x() < dock2->frame()->QWidgetAdapter::x());
    QCOMPARE(dock2->frame()->QWidgetAdapter::x(), dock3->frame()->QWidgetAdapter::x());

    auto window = dock1->window();
    delete dock1;
    delete dock2;
    delete dock3;
    Testing::waitForDeleted(window);
}

void TestCommon::tst_notClosable()
{
    EnsureTopLevelsDeleted e;
    {
        auto dock1 = createDockWidget("dock1", new QPushButton("one"), DockWidgetBase::Option_NotClosable);
        auto dock2 = createDockWidget("dock2", new QPushButton("two"));
        dock1->addDockWidgetAsTab(dock2);

        auto fw = dock1->floatingWindow();
        QVERIFY(fw);
        TitleBar *titlebarFW = fw->titleBar();
        TitleBar *titleBarFrame = fw->frames().at(0)->titleBar();
        QVERIFY(titlebarFW->isCloseButtonVisible());
        QVERIFY(!titlebarFW->isCloseButtonEnabled());
        QVERIFY(!titleBarFrame->isCloseButtonVisible());
        QVERIFY(!titleBarFrame->isCloseButtonEnabled());

        dock1->setOptions(DockWidgetBase::Option_None);
        QVERIFY(titlebarFW->isCloseButtonVisible());
        QVERIFY(titlebarFW->isCloseButtonEnabled());
        QVERIFY(!titleBarFrame->isCloseButtonVisible());
        QVERIFY(!titleBarFrame->isCloseButtonEnabled());

        dock1->setOptions(DockWidgetBase::Option_NotClosable);
        QVERIFY(titlebarFW->isCloseButtonVisible());
        QVERIFY(!titlebarFW->isCloseButtonEnabled());
        QVERIFY(!titleBarFrame->isCloseButtonVisible());
        QVERIFY(!titleBarFrame->isCloseButtonEnabled());

        auto window = dock1->window();
        window->deleteLater();
        Testing::waitForDeleted(window);
    }

    {
        // Now dock dock1 into dock1 instead

        auto dock1 = createDockWidget("dock1", new QPushButton("one"), DockWidgetBase::Option_NotClosable);
        auto dock2 = createDockWidget("dock2", new QPushButton("two"));

        dock2->morphIntoFloatingWindow();
        dock2->addDockWidgetAsTab(dock1);

        auto fw = dock1->floatingWindow();
        QVERIFY(fw);
        TitleBar *titlebarFW = fw->titleBar();
        TitleBar *titleBarFrame = fw->frames().at(0)->titleBar();

        QVERIFY(titlebarFW->isCloseButtonVisible());
        QVERIFY(!titleBarFrame->isCloseButtonVisible());
        QVERIFY(!titleBarFrame->isCloseButtonEnabled());

        auto window = dock2->window();
        window->deleteLater();
        Testing::waitForDeleted(window);
    }
}

void TestCommon::tst_setFloatingAfterDraggedFromTabToSideBySide()
{
    EnsureTopLevelsDeleted e;
    {
        auto m = createMainWindow(QSize(800, 500), MainWindowOption_None);
        auto dock1 = createDockWidget("dock1", new QPushButton("one"));
        auto dock2 = createDockWidget("dock2", new QPushButton("two"));
        auto dropArea = m->dropArea();
        auto layout = dropArea;

        m->addDockWidget(dock1, KDDockWidgets::Location_OnLeft);
        dock1->addDockWidgetAsTab(dock2);

        // Move from tab to bottom
        m->addDockWidget(dock2, KDDockWidgets::Location_OnBottom);

        QCOMPARE(layout->count(), 2);
        QCOMPARE(layout->placeholderCount(), 0);

        dock2->setFloating(true);
        dock2->setFloating(false);
        QCOMPARE(layout->count(), 2);
        QCOMPARE(layout->placeholderCount(), 0);
        QVERIFY(!dock2->isFloating());
    }

    {
        // 2. Try again, but now detach from tab before putting it on the bottom. What was happening was that MultiSplitterLayout::addWidget()
        // called with a MultiSplitter as widget wasn't setting the layout items for the dock widgets
        auto m = createMainWindow(QSize(800, 500), MainWindowOption_None);
        auto dock1 = createDockWidget("dock1", new QPushButton("one"));
        auto dock2 = createDockWidget("dock2", new QPushButton("two"));
        auto dropArea = m->dropArea();
        auto layout = dropArea;

        m->addDockWidget(dock1, KDDockWidgets::Location_OnLeft);
        dock1->addDockWidgetAsTab(dock2);
        Item *oldItem2 = dock2->lastPositions().lastItem();
        QCOMPARE(oldItem2, layout->itemForFrame(dock2->frame()));


        // Detach tab
        dock1->frame()->detachTab(dock2);
        QVERIFY(layout->checkSanity());
        auto fw2 = dock2->floatingWindow();
        QVERIFY(fw2);
        QCOMPARE(dock2->lastPositions().lastItem(), oldItem2);
        Item *item2 = fw2->dropArea()->itemForFrame(dock2->frame());
        QVERIFY(item2);
        QCOMPARE(item2->hostWidget()->asQObject(), fw2->dropArea());
        QVERIFY(!layout->itemForFrame(dock2->frame()));

        // Move from tab to bottom
        layout->addWidget(fw2->dropArea(), KDDockWidgets::Location_OnRight, nullptr);
        QVERIFY(layout->checkSanity());
        QVERIFY(dock2->lastPositions().lastItem());
        QCOMPARE(layout->count(), 2);
        QCOMPARE(layout->placeholderCount(), 0);

        dock2->setFloating(true);
        QVERIFY(layout->checkSanity());

        dock2->setFloating(false);

        QCOMPARE(layout->count(), 2);
        QCOMPARE(layout->placeholderCount(), 0);
        QVERIFY(!dock2->isFloating());
        QVERIFY(layout->checkSanity());

        Testing::waitForDeleted(fw2);
    }
}

void TestCommon::tst_setFloatingAFrameWithTabs()
{
    EnsureTopLevelsDeleted e;
    auto m = createMainWindow();
    auto dropArea = m->dropArea();
    auto layout = dropArea;
    auto dock1 = createDockWidget("dock1", new QPushButton("one"));
    auto dock2 = createDockWidget("dock2", new QPushButton("two"));
    m->addDockWidget(dock1, KDDockWidgets::Location_OnLeft);
    dock1->addDockWidgetAsTab(dock2);

    // Make it float
    dock1->frame()->titleBar()->onFloatClicked();

    auto fw = dock1->floatingWindow();
    QVERIFY(fw);
    QCOMPARE(layout->count(), 2);
    QCOMPARE(layout->placeholderCount(), 1);

    auto frame1 = dock1->frame();
    QVERIFY(frame1->layoutItem());

    // Attach it again
    dock1->frame()->titleBar()->onFloatClicked();

    QCOMPARE(layout->count(), 2);
    QCOMPARE(layout->placeholderCount(), 0);
    QCOMPARE(dock1->window(), m.get());

    Testing::waitForDeleted(fw);
}

void TestCommon::tst_tabBarWithHiddenTitleBar_data()
{
    QTest::addColumn<bool>("hiddenTitleBar");
    QTest::addColumn<bool>("tabsAlwaysVisible");

    QTest::newRow("false-false") << false << false;
    QTest::newRow("true-false") << true << false;

    QTest::newRow("false-true") << false << true;
    QTest::newRow("true-true") << true << true;

}

void TestCommon::tst_tabBarWithHiddenTitleBar()
{
    EnsureTopLevelsDeleted e;
    QFETCH(bool, hiddenTitleBar);
    QFETCH(bool, tabsAlwaysVisible);

    const auto originalFlags = KDDockWidgets::Config::self().flags();

    auto newFlags = originalFlags;

    if (hiddenTitleBar)
        newFlags = newFlags | KDDockWidgets::Config::Flag_HideTitleBarWhenTabsVisible;

    if (tabsAlwaysVisible)
        newFlags = newFlags | KDDockWidgets::Config::Flag_AlwaysShowTabs;

    KDDockWidgets::Config::self().setFlags(newFlags);

    auto m = createMainWindow();

    auto d1 = createDockWidget("1", new QTextEdit());
    auto d2 = createDockWidget("2", new QTextEdit());
    m->addDockWidget(d1, Location_OnTop);

    if (tabsAlwaysVisible) {
        if (hiddenTitleBar)
            QVERIFY(!d1->frame()->titleBar()->isVisible());
        else
            QVERIFY(d1->frame()->titleBar()->isVisible());
    } else {
        QVERIFY(d1->frame()->titleBar()->isVisible());
    }

    d1->addDockWidgetAsTab(d2);

    QVERIFY(d2->frame()->titleBar()->isVisible() ^ hiddenTitleBar);

    d2->close();
    m->multiSplitter()->checkSanity();
    delete d2;
    if (tabsAlwaysVisible) {
        if (hiddenTitleBar)
            QVERIFY(!d1->frame()->titleBar()->isVisible());
        else
            QVERIFY(d1->frame()->titleBar()->isVisible());
    } else {
        QVERIFY(d1->frame()->titleBar()->isVisible());
    }
}

void TestCommon::tst_toggleDockWidgetWithHiddenTitleBar()
{
    EnsureTopLevelsDeleted e;
    KDDockWidgets::Config::self().setFlags(KDDockWidgets::Config::Flag_HideTitleBarWhenTabsVisible | KDDockWidgets::Config::Flag_AlwaysShowTabs);
    auto m = createMainWindow();

    auto d1 = createDockWidget("1", new QTextEdit());
    m->addDockWidget(d1, Location_OnTop);

    QVERIFY(!d1->frame()->titleBar()->isVisible());

    d1->toggleAction()->setChecked(false);
    auto f1 = d1->frame();
    Testing::waitForDeleted(f1);
    d1->toggleAction()->setChecked(true);
    QVERIFY(d1->frame());
    QVERIFY(!d1->frame()->titleBar()->isVisible());
}

void TestCommon::tst_availableSizeWithPlaceholders()
{
    // Tests MultiSplitterLayout::available() with and without placeholders. The result should be the same.

    EnsureTopLevelsDeleted e;
    QVector<DockDescriptor> docks1 = {
        {Location_OnBottom, -1, nullptr, AddingOption_StartHidden },
        {Location_OnBottom, -1, nullptr, AddingOption_StartHidden },
        {Location_OnBottom, -1, nullptr, AddingOption_StartHidden },
        };

    QVector<DockDescriptor> docks2 = {
        {Location_OnBottom, -1, nullptr, AddingOption_None },
        {Location_OnBottom, -1, nullptr, AddingOption_None },
        {Location_OnBottom, -1, nullptr, AddingOption_None },
        };

    QVector<DockDescriptor> empty;

    auto m1 = createMainWindow(docks1);
    auto m2 = createMainWindow(docks2);
    auto m3 = createMainWindow(empty);

    auto layout1 = m1->multiSplitter();
    auto layout2 = m2->multiSplitter();
    auto layout3 = m3->multiSplitter();

    auto f20 = docks2.at(0).createdDock->frame();

    docks2.at(0).createdDock->close();
    docks2.at(1).createdDock->close();
    docks2.at(2).createdDock->close();
    QVERIFY(Testing::waitForDeleted(f20));

    QCOMPARE(layout1->size(), layout2->size());
    QCOMPARE(layout1->size(), layout3->size());

    QCOMPARE(layout1->availableSize(), layout2->availableSize());
    QCOMPARE(layout1->availableSize(), layout3->availableSize());

    // Now show 1 widget in m1 and m3
    docks1.at(0).createdDock->show();
    m3->addDockWidget(docks2.at(0).createdDock, Location_OnBottom); // just steal from m2

    QCOMPARE(layout1->size(), layout3->size());

    Frame *f10 = docks1.at(0).createdDock->frame();
    Item *item10 = layout1->itemForFrame(f10);
    Item *item30 = layout3->itemForFrame(docks2.at(0).createdDock->frame());

    QCOMPARE(item10->geometry(), item30->geometry());
    QCOMPARE(item10->guestWidget()->minSize(), item10->guestWidget()->minSize());
    QCOMPARE(item10->minSize(), item30->minSize());
    QCOMPARE(layout1->availableSize(), layout3->availableSize());

    layout1->checkSanity();
    layout2->checkSanity();
    layout3->checkSanity();

    // Cleanup
    docks1.at(0).createdDock->deleteLater();
    docks1.at(1).createdDock->deleteLater();
    docks1.at(2).createdDock->deleteLater();
    docks2.at(0).createdDock->deleteLater();
    docks2.at(1).createdDock->deleteLater();
    docks2.at(2).createdDock->deleteLater();
    QVERIFY(Testing::waitForDeleted(docks2.at(2).createdDock));
}

void TestCommon::tst_anchorFollowingItselfAssert()
{
    // 1. Tests that we don't assert in Anchor::setFollowee()
    //  ASSERT: "this != m_followee" in file ../src/multisplitter/Anchor.cpp
    EnsureTopLevelsDeleted e;
    QVector<DockDescriptor> docks = {
        {Location_OnLeft, -1, nullptr, AddingOption_StartHidden },
        {Location_OnTop, -1, nullptr, AddingOption_None },
        {Location_OnRight, -1, nullptr, AddingOption_None },
        {Location_OnLeft, -1, nullptr, AddingOption_None },
        {Location_OnRight, -1, nullptr, AddingOption_StartHidden },
        {Location_OnRight, -1, nullptr, AddingOption_None } };

    auto m = createMainWindow(docks);
    auto dropArea = m->dropArea();
    MultiSplitter *layout = dropArea;
    layout->checkSanity();

    auto dock1 = docks.at(1).createdDock;
    auto dock2 = docks.at(2).createdDock;
    dock2->setFloating(true);
    auto fw2 = dock2->floatingWindow();
    dropArea->addWidget(fw2->dropArea(), Location_OnLeft, dock1->frame());
    dock2->setFloating(true);
    fw2 = dock2->floatingWindow();
    dropArea->addWidget(fw2->dropArea(), Location_OnRight, dock1->frame());

    docks.at(0).createdDock->deleteLater();
    docks.at(4).createdDock->deleteLater();
    Testing::waitForDeleted(docks.at(4).createdDock);
}

void TestCommon::tst_positionWhenShown()
{
    // Tests that when showing a dockwidget it shows in the same position as before
    EnsureTopLevelsDeleted e;
    auto window = createMainWindow();
    auto dock1 = new DockWidgetType("1");
    dock1->show();
    dock1->window()->move(100, 100);
    QCOMPARE(dock1->window()->pos(), QPoint(100, 100));

    dock1->close();
    dock1->show();
    QCOMPARE(dock1->window()->pos(), QPoint(100, 100));

    window->multiSplitter()->checkSanity();

    // Cleanup
    dock1->deleteLater();
    QVERIFY(Testing::waitForDeleted(dock1));
}

void TestCommon::tst_moreTitleBarCornerCases()
{
    {
        EnsureTopLevelsDeleted e;
        auto dock1 = createDockWidget("dock1", new QPushButton("foo1"));
        auto dock2 = createDockWidget("dock2", new QPushButton("foo2"));
        dock1->show();
        dock2->show();
        auto fw2 = dock2->window();
        dock1->addDockWidgetToContainingWindow(dock2, Location_OnLeft);
        QVERIFY(dock1->frame()->titleBar()->isVisible());
        QVERIFY(dock2->frame()->titleBar()->isVisible());
        QVERIFY(dock1->frame()->titleBar() != dock2->frame()->titleBar());
        auto fw = dock1->floatingWindow();
        QVERIFY(fw->titleBar()->isVisible());
        QVERIFY(fw->titleBar() != dock1->frame()->titleBar());
        QVERIFY(fw->titleBar() != dock2->frame()->titleBar());
        delete fw;
        delete fw2;
    }

    {
        EnsureTopLevelsDeleted e;
        auto dock1 = createDockWidget("dock1", new QPushButton("foo1"));
        auto dock2 = createDockWidget("dock2", new QPushButton("foo2"));
        dock1->show();
        dock2->show();
        auto fw1 = dock1->floatingWindow();
        auto fw2 = dock2->floatingWindow();
        fw1->dropArea()->drop(fw2, Location_OnRight, nullptr);
        QVERIFY(fw1->titleBar()->isVisible());
        QVERIFY(dock1->frame()->titleBar()->isVisible());
        QVERIFY(dock2->frame()->titleBar()->isVisible());
        QVERIFY(dock1->frame()->titleBar() != dock2->frame()->titleBar());
        QVERIFY(fw1->titleBar() != dock1->frame()->titleBar());
        QVERIFY(fw1->titleBar() != dock2->frame()->titleBar());
        delete fw1;
        delete fw2;
    }

    {
        // Tests that restoring a single floating dock widget doesn't make it show two title-bars
        // As reproduced myself... and fixed in this commit

        EnsureTopLevelsDeleted e;
        auto dock1 = createDockWidget("dock1", new QPushButton("foo1"));
        dock1->show();

        auto fw1 = dock1->floatingWindow();
        QVERIFY(!dock1->frame()->titleBar()->isVisible());
        QVERIFY(fw1->titleBar()->isVisible());

        LayoutSaver saver;
        const QByteArray saved = saver.serializeLayout();
        saver.restoreLayout(saved);

        delete fw1; // the old window

        fw1 = dock1->floatingWindow();
        QVERIFY(dock1->isVisible());
        QVERIFY(!dock1->frame()->titleBar()->isVisible());
        QVERIFY(fw1->titleBar()->isVisible());
        delete dock1->window();
    }
}

void TestCommon::tst_maxSizePropagates()
{
    // Tests that the DockWidget gets the min and max size of its guest widget
    EnsureTopLevelsDeleted e;
    auto dock1 = new DockWidgetType("dock1");

    auto w = new MyWidget2(QSize(200, 200));
    w->setMinimumSize(120, 120);
    w->setMaximumSize(500, 500);
    dock1->setWidget(w);
    dock1->show();

    QCOMPARE(Widget_qwidget::widgetMinSize(dock1), Widget_qwidget::widgetMinSize(w));
    QCOMPARE(dock1->maximumSize(), w->maximumSize());

    w->setMinimumSize(121, 121);
    w->setMaximumSize(501, 501);

    Testing::waitForEvent(w, QEvent::LayoutRequest);

    QCOMPARE(Widget_qwidget::widgetMinSize(dock1), Widget_qwidget::widgetMinSize(w));
    QCOMPARE(dock1->maximumSize(), w->maximumSize());

    // Now let's see if our Frame also has proper size-constraints
    Frame *frame = dock1->frame();
    QCOMPARE(frame->maximumSize().expandedTo(w->maximumSize()), frame->maximumSize());

    delete dock1->window();
}

void TestCommon::tst_maxSizePropagates2()
{
    EnsureTopLevelsDeleted e;
    auto m1 = createMainWindow(QSize(1000, 1000), MainWindowOption_None);
    auto dock1 = new DockWidgetType("dock1");

    auto w = new MyWidget2(QSize(200, 200));
    w->setMinimumSize(120, 120);
    w->setMaximumSize(300, 500);
    dock1->setWidget(w);
    dock1->show();

    auto dock2 = new DockWidgetType("dock2");
    auto dock3 = new DockWidgetType("dock3");
    auto dock4 = new DockWidgetType("dock4");
    m1->addDockWidget(dock2, Location_OnLeft);
    m1->addDockWidget(dock3, Location_OnRight);
    m1->addDockWidget(dock4, Location_OnBottom, dock3);
    m1->addDockWidget(dock1, Location_OnLeft, dock4);

    Frame *frame1 = dock1->frame();

    Layouting::ItemContainer *root = m1->multiSplitter()->rootItem();
    Item *item1 = root->itemForWidget(frame1);
    auto vertSep1 = root->separators().constFirst();
    const int min1 = root->minPosForSeparator_global(vertSep1);

    ItemContainer *container1 = item1->parentContainer();
    auto innerVertSep1 = container1->separators().constFirst();
    const int minInnerSep = container1->minPosForSeparator_global(innerVertSep1);
    const int maxInnerSep = container1->maxPosForSeparator_global(innerVertSep1);

    root->requestSeparatorMove(vertSep1, -(vertSep1->position() - min1));
    QVERIFY(frame1->width() <= frame1->maxSizeHint().width());

    container1->requestSeparatorMove(innerVertSep1, -(innerVertSep1->position() - minInnerSep));
    QVERIFY(frame1->width() <= frame1->maxSizeHint().width());

    container1->requestSeparatorMove(innerVertSep1, maxInnerSep - innerVertSep1->position());
    QVERIFY(frame1->width() <= frame1->maxSizeHint().width());
}

void TestCommon::tst_maxSizeHonouredWhenDropped()
{
    EnsureTopLevelsDeleted e;
    auto m1 = createMainWindow();
    auto dock1 = new DockWidgetType("dock1");
    auto dock2 = new DockWidgetType("dock2");
    m1->addDockWidget(dock1, Location_OnTop);
    m1->resize(2000, 2000);

    auto w2 = new MyWidget2(QSize(400,400));
    dock2->setWidget(w2);
    const int maxWidth = 200;
    w2->setMaximumSize(maxWidth, 200);
    m1->addDockWidget(dock2, Location_OnLeft);
    const int droppedWidth = dock2->frame()->width();
    QVERIFY(droppedWidth < maxWidth + 50); // +50 to cover any margins and waste by QTabWidget

    // Try again, but now dropping a multisplitter
    dock2->setFloating(true);
    auto fw = dock2->floatingWindow();

    m1->dropArea()->drop(fw, Location_OnLeft, nullptr);
    QCOMPARE(dock2->frame()->width(), droppedWidth);
}

void TestCommon::tst_fixedSizePolicy()
{
    // tests that KDDW also takes into account QSizePolicy::Fixed for calculating the max size hint.
    // Since QPushButton for example doesn't set QWidget::maximumSize(), but instead uses sizeHint()
    // + QSizePolicy::Fixed.
    EnsureTopLevelsDeleted e;
    auto button = new QPushButton("one");
    auto dock1 = createDockWidget("dock1", button);
    Frame *frame = dock1->frame();

    // Just a precondition from the test. If QPushButton ever changes, replace with a QWidget and set fixed size policy
    QCOMPARE(button->sizePolicy().verticalPolicy(), QSizePolicy::Fixed);

    const int buttonMaxHeight = button->sizeHint().height();

    QCOMPARE(dock1->sizeHint(), button->sizeHint());
    QCOMPARE(dock1->sizePolicy().verticalPolicy(), button->sizePolicy().verticalPolicy());
    QCOMPARE(dock1->sizePolicy().horizontalPolicy(), button->sizePolicy().horizontalPolicy());

    QCOMPARE(frame->maxSizeHint().height(), qMax(buttonMaxHeight, KDDOCKWIDGETS_MIN_HEIGHT));

    delete dock1->window();
}

void TestCommon::tst_isInMainWindow()
{
    EnsureTopLevelsDeleted e;
    auto dw = new DockWidgetType(QStringLiteral("FOO"));
    dw->show();
    auto fw = dw->window();
    QVERIFY(!dw->isInMainWindow());
    auto m1 = createMainWindow(QSize(2560, 809), MainWindowOption_None, "MainWindow1");
    m1->addDockWidget(dw, KDDockWidgets::Location_OnLeft);
    QVERIFY(dw->isInMainWindow());
    delete fw;

    // Also test after creating the MainWindow, as the FloatingWindow will get parented to it
    auto dw2 = new DockWidgetType(QStringLiteral("2"));
    dw2->show();
    QVERIFY(!dw2->isInMainWindow());
    delete dw2->window();
}

void TestCommon::tst_sizeConstraintWarning()
{
    // Tests that we don't get the warning: MultiSplitterLayout::checkSanity: Widget has height= 122 but minimum is 144 KDDockWidgets::Item
    // Code autogenerated by the fuzzer:
    EnsureTopLevelsDeleted e;
    SetExpectedWarning sew("Dock widget already exists in the layout");

    auto window = createMainWindow();
    QList<DockWidgetBase *> listDockWidget;
    {
       auto dock = new DockWidgetType("foo-0");
       dock->setWidget(new QTextEdit());
       listDockWidget.append(dock);
    }
    {
       auto dock = new DockWidgetType("foo-1");
       dock->setWidget(new QTextEdit());
       listDockWidget.append(dock);
    }
    {
       auto dock = new DockWidgetType("foo-2");
       dock->setWidget(new QTextEdit());
       listDockWidget.append(dock);
    }
    {
       auto dock = new DockWidgetType("foo-3");
       dock->setWidget(new QTextEdit());
       listDockWidget.append(dock);
    }
    {
       auto dock = new DockWidgetType("foo-4");
       dock->setWidget(new QTextEdit());
       listDockWidget.append(dock);
    }
    {
       auto dock = new DockWidgetType("foo-5");
       dock->setWidget(new QTextEdit());
       listDockWidget.append(dock);
    }
    {
       auto dock = new DockWidgetType("foo-6");
       dock->setWidget(new QTextEdit());
       listDockWidget.append(dock);
    }
    {
       auto dock = new DockWidgetType("foo-7");
       dock->setWidget(new QTextEdit());
       listDockWidget.append(dock);
    }
    {
       auto dock = new DockWidgetType("foo-8");
       dock->setWidget(new QTextEdit());
       listDockWidget.append(dock);
    }
    {
       auto dock = new DockWidgetType("foo-9");
       dock->setWidget(new QTextEdit());
       listDockWidget.append(dock);
    }
    {
       auto dock = new DockWidgetType("foo-10");
       dock->setWidget(new QTextEdit());
       listDockWidget.append(dock);
    }
    {
       auto dock = new DockWidgetType("foo-11");
       dock->setWidget(new QTextEdit());
       listDockWidget.append(dock);
    }
    {
       auto dock = new DockWidgetType("foo-12");
       dock->setWidget(new QTextEdit());
       listDockWidget.append(dock);
    }
    {
       auto dock = new DockWidgetType("foo-13");
       dock->setWidget(new QTextEdit());
       listDockWidget.append(dock);
    }
    {
       auto dock = new DockWidgetType("foo-14");
       dock->setWidget(new QTextEdit());
       listDockWidget.append(dock);
    }
    {
       auto dock = new DockWidgetType("foo-15");
       dock->setWidget(new QTextEdit());
       listDockWidget.append(dock);
    }
    {
       auto dock = new DockWidgetType("foo-16");
       dock->setWidget(new QTextEdit());
       listDockWidget.append(dock);
    }
    {
       auto dock = new DockWidgetType("foo-17");
       dock->setWidget(new QTextEdit());
       listDockWidget.append(dock);
    }
    {
       auto dock = new DockWidgetType("foo-18");
       dock->setWidget(new QTextEdit());
       listDockWidget.append(dock);
    }

    auto dropArea = window->dropArea();
    window->addDockWidget(listDockWidget.at(0), static_cast<Location>(2));
    dropArea->checkSanity();

    window->addDockWidget(listDockWidget.at(1), static_cast<Location>(1));
    dropArea->checkSanity();

    listDockWidget.at(2 - 1)->addDockWidgetAsTab(listDockWidget.at(2));
    dropArea->checkSanity();

    window->addDockWidget(listDockWidget.at(3-1), static_cast<Location>(2), listDockWidget.at(3), static_cast<AddingOption>(1));
    dropArea->checkSanity();

    listDockWidget.at(4 - 1)->addDockWidgetAsTab(listDockWidget.at(4));
    dropArea->checkSanity();

    window->addDockWidget(listDockWidget.at(5), static_cast<Location>(1));
    dropArea->checkSanity();

    window->addDockWidget(listDockWidget.at(6), static_cast<Location>(1));
    dropArea->checkSanity();

    window->addDockWidget(listDockWidget.at(7), static_cast<Location>(4));
    dropArea->checkSanity();

    window->addDockWidget(listDockWidget.at(8-1), static_cast<Location>(1), listDockWidget.at(8), static_cast<AddingOption>(1));
    dropArea->checkSanity();

    window->addDockWidget(listDockWidget.at(9), static_cast<Location>(2));
    dropArea->checkSanity();

    window->addDockWidget(listDockWidget.at(10-1), static_cast<Location>(2), listDockWidget.at(10), static_cast<AddingOption>(1));
    dropArea->checkSanity();

    listDockWidget.at(11 - 1)->addDockWidgetAsTab(listDockWidget.at(11));
    dropArea->checkSanity();

    listDockWidget.at(12 - 1)->addDockWidgetAsTab(listDockWidget.at(12));
    dropArea->checkSanity();

    window->addDockWidget(listDockWidget.at(13), static_cast<Location>(4));
    dropArea->checkSanity();

    window->addDockWidget(listDockWidget.at(14), static_cast<Location>(2));
    dropArea->checkSanity();

    window->addDockWidget(listDockWidget.at(15), static_cast<Location>(3));
    dropArea->checkSanity();

    window->addDockWidget(listDockWidget.at(16), static_cast<Location>(4));
    dropArea->checkSanity();

    listDockWidget.at(17 - 1)->addDockWidgetAsTab(listDockWidget.at(17));
    dropArea->checkSanity();
    listDockWidget.at(18 - 1)->addDockWidgetAsTab(listDockWidget.at(18));
    dropArea->checkSanity();

    auto docks = DockRegistry::self()->dockwidgets();
    auto lastDock = docks.last();
    for (auto dock: docks)
        dock->deleteLater();

    Testing::waitForDeleted(lastDock);
}

void TestCommon::tst_stuckSeparator()
{
    const QString absoluteLayoutFileName = QStringLiteral(":/layouts/stuck-separator.json");

    EnsureTopLevelsDeleted e;
    auto m1 = createMainWindow(QSize(2560, 809), MainWindowOption_None, "MainWindow1");
    const int numDockWidgets = 26;
    DockWidgetBase *dw25 = nullptr;
    for (int i = 0; i < numDockWidgets; ++i) {
        auto createdDw = createDockWidget(QStringLiteral("dock-%1").arg(i));
        if (i == 25)
            dw25 = createdDw;
    }

    LayoutSaver restorer;
    QVERIFY(restorer.restoreFromFile(absoluteLayoutFileName));

    Frame *frame25 = dw25->frame();
    ItemContainer *root = m1->multiSplitter()->rootItem();
    Item *item25 = root->itemForWidget(frame25);
    ItemContainer *container25 = item25->parentContainer();
    Separator::List separators = container25->separators();
    QCOMPARE(separators.size(), 1);

    Separator *separator25 = separators.constFirst();
    const int sepMin = container25->minPosForSeparator_global(separator25);
    const int sepMax = container25->maxPosForSeparator_global(separator25);

    QVERIFY(sepMin <= sepMax);

    for (auto dw : DockRegistry::self()->dockwidgets()) {
        delete dw;
    }
}

void TestCommon::tst_maxSizeHonouredWhenAnotherDropped()
{
    // dock1 is docked, and has small max-height.
    // When dropping dock2, which is small too, dock2 should occupy all the height except dock1's max-height
    // i.e. dock2 should expand and eat all available space

    EnsureTopLevelsDeleted e;
    auto m1 = createMainWindow(QSize(1000, 1000), MainWindowOption_None);
    auto dock1 = new DockWidgetType("dock1");

    auto w = new MyWidget2(QSize(400,400));
    w->setMinimumSize(120, 100);
    w->setMaximumSize(300, 150);
    dock1->setWidget(w);
    m1->addDockWidget(dock1, Location_OnLeft);

    auto dock2 = new DockWidgetType("dock2");
    m1->addDockWidget(dock2, Location_OnBottom);

    auto root = m1->multiSplitter()->rootItem();
    Separator *separator = root->separators().constFirst();
    const int min1 = root->minPosForSeparator_global(separator);
    const int max2 = root->maxPosForSeparator_global(separator);

    QVERIFY(separator->position() >= min1);
    QVERIFY(separator->position() <= max2);
    const int item1MaxHeight = dock1->frame()->maxSizeHint().height();
    QVERIFY(dock1->frame()->height() <= item1MaxHeight);
    root->dumpLayout();
    QCOMPARE(dock2->frame()->height(), root->height() - item1MaxHeight - Item::separatorThickness);
}

void TestCommon::tst_addToHiddenMainWindow()
{
    EnsureTopLevelsDeleted e;
    auto m = createMainWindow(QSize(1000, 1000), MainWindowOption_HasCentralFrame, {}, false);
    auto w1 = new MyWidget2(QSize(400,400));
    auto w2 = new MyWidget2(QSize(400,400));
    auto d1 = createDockWidget("1", w1);
    auto d2 = createDockWidget("2", w2);

    m->addDockWidget(d1, Location_OnTop);
    m->addDockWidget(d2, Location_OnTop);

    QVERIFY(!m->isVisible());
    d1->setFloating(true);
    d2->setFloating(false);
    m->multiSplitter()->checkSanity();
}

void TestCommon::tst_titlebar_getter()
{
    EnsureTopLevelsDeleted e;
    auto m = createMainWindow(QSize(1000, 1000), MainWindowOption_HasCentralFrame);
    m->resize(QSize(500, 500));
    m->show();

    auto w1 = new MyWidget2(QSize(400, 400));
    auto d1 = createDockWidget("1", w1);

    m->addDockWidget(d1, Location_OnTop);

    QVERIFY(d1->titleBar()->isVisible());
    d1->setFloating(true);
    QVERIFY(d1->floatingWindow());
    QVERIFY(d1->floatingWindow()->isVisible());
    QVERIFY(d1->titleBar()->isVisible());
}

void TestCommon::tst_dockNotFillingSpace()
{
     EnsureTopLevelsDeleted e;
     auto m = createMainWindow(QSize(1000, 1000));
     m->resize(QSize(500, 500));
     m->show();

     auto d1 = createDockWidget("1", new QTextEdit());
     auto d2 = createDockWidget("2", new QTextEdit());
     auto d3 = createDockWidget("3", new QTextEdit());

     m->addDockWidget(d1, Location_OnTop);
     m->addDockWidget(d2, Location_OnBottom);
     m->addDockWidget(d3, Location_OnBottom);

     Frame *frame2 = d2->frame();
     d1->close();
     d2->close();
     Testing::waitForDeleted(frame2);

     auto layout = m->multiSplitter();
     QVERIFY(layout->checkSanity());

     delete d1;
     delete d2;
}

void TestCommon::tst_lastFloatingPositionIsRestored()
{
    EnsureTopLevelsDeleted e;

    auto m1 = createMainWindow();
    auto dock1 = createDockWidget("dock1");
    dock1->show();
    QPoint targetPos = QPoint(340, 340);
    dock1->window()->move(targetPos);
    auto oldFw = dock1->window();

    LayoutSaver saver;
    QByteArray saved = saver.serializeLayout();

    dock1->window()->move(0, 0);
    dock1->close();
    delete oldFw;

    saver.restoreLayout(saved);
    QCOMPARE(dock1->window()->pos(), targetPos);
    QCOMPARE(dock1->window()->frameGeometry().topLeft(), targetPos);

    // Adjsut to what we got without the frame
    targetPos = dock1->window()->geometry().topLeft();

    // Now dock it:
    m1->addDockWidget(dock1, Location_OnTop);
    QCOMPARE(dock1->lastPositions().lastFloatingGeometry().topLeft(), targetPos);

    dock1->setFloating(true);
    QCOMPARE(dock1->window()->geometry().topLeft(), targetPos);

    saver.restoreLayout(saved);
    QCOMPARE(dock1->window()->geometry().topLeft(), targetPos);

    // Dock again and save:
    m1->addDockWidget(dock1, Location_OnTop);
    saved = saver.serializeLayout();
    dock1->setFloating(true);
    dock1->window()->move(0, 0);
    saver.restoreLayout(saved);
    QVERIFY(!dock1->isFloating());
    dock1->setFloating(true);
    QCOMPARE(dock1->window()->geometry().topLeft(), targetPos);
    delete dock1->window();
}

#ifdef KDDOCKWIDGETS_QTWIDGETS

static QPoint dragPointForWidget(Frame *frame, int index)
{
    auto frameW = static_cast<FrameWidget*>(frame);

    if (frameW->hasSingleDockWidget()) {
        Q_ASSERT(index == 0);
        return frameW->titleBar()->mapToGlobal(QPoint(5, 5));
    } else {
        QRect rect = frameW->tabBar()->tabRect(index);
        return frameW->tabBar()->mapToGlobal(rect.center());
    }
}

void TestCommon::tst_titleBarFocusedWhenTabsChange()
{
     EnsureTopLevelsDeleted e;
     KDDockWidgets::Config::self().setFlags(KDDockWidgets::Config::Flag_TitleBarIsFocusable);

     auto le1 = new QLineEdit();
     le1->setObjectName("le1");
     auto dock1 = createDockWidget(QStringLiteral("dock1"), le1);
     auto dock2 = createDockWidget(QStringLiteral("dock2"), new QLineEdit());
     auto dock3 = createDockWidget(QStringLiteral("dock3"), new QLineEdit());

     auto m1 = createMainWindow(QSize(2560, 809), MainWindowOption_None, "MainWindow1");

     m1->addDockWidget(dock1, Location_OnLeft);
     m1->addDockWidget(dock2, Location_OnRight);
     dock2->addDockWidgetAsTab(dock3);

     TitleBar *titleBar1 = dock1->titleBar();
     dock1->widget()->setFocus(Qt::MouseFocusReason);

     QVERIFY(Testing::waitForEvent(dock1->widget(), QEvent::FocusIn));
     QVERIFY(titleBar1->isFocused());

     auto frame2 = qobject_cast<FrameWidget*>(dock2->frame());

     TabWidget *tb = frame2->tabWidget();
     QCOMPARE(tb->currentIndex(), 1); // Was the last to be added

     auto tabBar = dynamic_cast<QTabBar*>(tb->tabBar());
     const QRect rect0 = tabBar->tabRect(0);
     const QPoint globalPos = tabBar->mapToGlobal(rect0.topLeft()) + QPoint(5, 5);
     Tests::clickOn(globalPos, tabBar);
     QVERIFY(!titleBar1->isFocused());
     QVERIFY(dock2->titleBar()->isFocused());

     // Test that clicking on a tab that is already current will also set focus
     dock1->setFocus(Qt::MouseFocusReason);
     QVERIFY(dock1->titleBar()->isFocused());
     QVERIFY(!dock2->titleBar()->isFocused());

     Tests::clickOn(globalPos, tabBar);
     QVERIFY(!dock1->titleBar()->isFocused());
     QVERIFY(dock2->titleBar()->isFocused());
}

void TestCommon::tst_tabsNotClickable()
{
    // Well, not a great unit-test, as it's only repro when it's Windows sending the native event
    // Can't repro with fabricated events. Uncomment the WAIT and test different configs manually
    EnsureTopLevelsDeleted e;
    KDDockWidgets::Config::self().setFlags(KDDockWidgets::Config::Flag_Default  | KDDockWidgets::Config::Flag_HideTitleBarWhenTabsVisible);

    auto dock1 = createDockWidget("dock1", new QWidget());
    auto dock2 = createDockWidget("dock2", new QWidget());
    dock1->addDockWidgetAsTab(dock2);

    auto frame = qobject_cast<FrameWidget*>(dock1->frame());
    QCOMPARE(frame->currentIndex(), 1);

    QTest::qWait(500); // wait for window to get proper geometry

    const QPoint clickPoint = frame->tabBar()->mapToGlobal(frame->tabBar()->tabRect(0).center());
    QCursor::setPos(clickPoint); // Just for visual debug when needed

    pressOn(clickPoint, frame->tabBar());
    releaseOn(clickPoint, frame->tabBar());

   // WAIT // Uncomment for MANUAL test. Also test by adding Flag_AlwaysShowTabs

    QCOMPARE(frame->currentIndex(), 0);

    delete frame->window();
}

void TestCommon::tst_dock2FloatingWidgetsTabbed()
{
    EnsureTopLevelsDeleted e;

    if (KDDockWidgets::usesNativeTitleBar())
        return; // Unit-tests can't drag via tab, yet

    auto dock1 = createDockWidget("doc1", Qt::green);
    auto fw1 = dock1->floatingWindow();
    fw1->setGeometry(500, 500, 400, 400);
    QVERIFY(dock1);
    QPointer<Frame> frame1 = dock1->frame();

    auto titlebar1 = fw1->titleBar();
    auto dock2 = createDockWidget("doc2", Qt::red);

    QVERIFY(dock1->isFloating());
    QVERIFY(dock2->isFloating());

    drag(titlebar1, titlebar1->mapToGlobal(QPoint(5, 5)), dock2->window()->geometry().center(), ButtonAction_Press);

    // It morphed into a FloatingWindow
    QPointer<Frame> frame2 = dock2->frame();
    if (!dock2->floatingWindow()) {
        qWarning() << "dock2->floatingWindow()=" << dock2->floatingWindow();
        QVERIFY(false);
    }
    QVERIFY(frame2);
    QCOMPARE(frame2->dockWidgetCount(), 1);

    releaseOn(dock2->window()->geometry().center(), titlebar1);
    QCOMPARE(frame2->dockWidgetCount(), 2); // 2.2 Frame has 2 widgets when one is dropped

    QVERIFY(Testing::waitForDeleted(frame1));

    // 2.3 Detach tab1 to empty space
    QPoint globalPressPos = dragPointForWidget(frame2.data(), 0);
    QTabBar *tabBar = static_cast<FrameWidget*>(frame2.data())->tabBar();
    QVERIFY(tabBar);
    drag(tabBar, globalPressPos, frame2->window()->geometry().bottomRight() + QPoint(10, 10));

    QVERIFY(frame2->dockWidgetCount() == 1);
    QVERIFY(dock1->floatingWindow());

    // 2.4 Drag the first dock over the second
    frame1 = dock1->frame();
    frame2 = dock2->frame();
    fw1 = dock1->floatingWindow();
    globalPressPos = fw1->titleBar()->mapToGlobal(QPoint(100,5));
    drag(fw1->titleBar(), globalPressPos, dock2->window()->geometry().center());

    QCOMPARE(frame2->dockWidgetCount(), 2);

    // 2.5 Detach and drop to the same place, should tab again
    globalPressPos = dragPointForWidget(frame2.data(), 0);
    tabBar = static_cast<FrameWidget*>(frame2.data())->tabBar();

    drag(tabBar, globalPressPos, dock2->window()->geometry().center());
    QCOMPARE(frame2->dockWidgetCount(), 2);

    // 2.6 Drag the tabbed group over a 3rd floating window
    auto dock3 = createDockWidget("doc3", Qt::black);
    QTest::qWait(1000); // Test is flaky otherwise

    auto fw2 = dock2->floatingWindow();
    drag(fw2->titleBar(), frame2->mapToGlobal(QPoint(10, 10)), dock3->window()->geometry().center());

    QVERIFY(Testing::waitForDeleted(frame1));
    QVERIFY(Testing::waitForDeleted(frame2));
    QVERIFY(dock3->frame());
    QCOMPARE(dock3->frame()->dockWidgetCount(), 3);

    auto fw3 = dock3->floatingWindow();
    QVERIFY(fw3);
    QVERIFY(fw3->dropArea()->checkSanity());

    // 2.7 Drop the window into a MainWindow
    {
        MainWindow m("MyMainWindow_tst_dock2FloatingWidgetsTabbed", MainWindowOption_HasCentralFrame);
        m.show();
        m.setGeometry(500, 300, 300, 300);
        QVERIFY(!dock3->isFloating());
        auto fw3 = dock3->floatingWindow();
        drag(fw3->titleBar(), dock3->window()->mapToGlobal(QPoint(10, 10)), m.geometry().center());
        QVERIFY(!dock3->isFloating());
        QVERIFY(qobject_cast<MainWindow *>(dock3->window()) == &m);
        QCOMPARE(dock3->frame()->dockWidgetCount(), 3);
        QVERIFY(m.dropArea()->checkSanity());

        delete dock1;
        delete dock2;
        delete dock3;
        QVERIFY(Testing::waitForDeleted(frame2));
        QVERIFY(Testing::waitForDeleted(fw3));
    }
}

void TestCommon::tst_dragByTabBar_data()
{
    QTest::addColumn<bool>("documentMode");
    QTest::addColumn<bool>("tabsAlwaysVisible");

    QTest::newRow("false-false") << false << false;
    QTest::newRow("true-false") << true << false;
    QTest::newRow("false-true") << false << true;
    QTest::newRow("true-true") << true << true;
}

void TestCommon::tst_dragByTabBar()
{
    QFETCH(bool, documentMode);
    QFETCH(bool, tabsAlwaysVisible);

    EnsureTopLevelsDeleted e;
    auto flags = KDDockWidgets::Config::self().flags() | KDDockWidgets::Config::Flag_HideTitleBarWhenTabsVisible;
    if (tabsAlwaysVisible)
        flags |= KDDockWidgets::Config::Flag_AlwaysShowTabs;

    KDDockWidgets::Config::self().setFlags(flags);

    auto m = createMainWindow();
    QTest::qWait(10); // the DND state machine needs the event loop to start, otherwise activeState() is nullptr. (for offscreen QPA)

    auto dropArea = m->dropArea();
    auto dock1 = createDockWidget("dock1", new MyWidget2(QSize(400, 400)));

    auto dock2 = createDockWidget("dock2", new MyWidget2(QSize(400, 400)));
    auto dock3 = createDockWidget("dock3", new MyWidget2(QSize(400, 400)));
    m->addDockWidgetAsTab(dock1);
    m->resize(osWindowMinWidth(), 200);

    dock2->addDockWidgetAsTab(dock3);
    if (documentMode)
        static_cast<QTabWidget*>(static_cast<FrameWidget*>(dock2->frame())->tabWidget()->asWidget())->setDocumentMode(true);

    auto fw = dock2->floatingWindow();
    fw->move(m->pos() + QPoint(500, 500));
    QVERIFY(fw->isVisible());
    QVERIFY(!fw->titleBar()->isVisible());

    dragFloatingWindowTo(fw, dropArea, DropIndicatorOverlayInterface::DropLocation_Right);
}

void TestCommon::tst_dragBySingleTab()
{
    // Tests dragging via a tab when there's only 1 tab, and we're using Flag_AlwaysShowTabs
    EnsureTopLevelsDeleted e;
    KDDockWidgets::Config::self().setFlags(KDDockWidgets::Config::Flag_AlwaysShowTabs);
    auto dock1 = createDockWidget("dock1", new MyWidget2(QSize(400, 400)));
    dock1->show();

    auto frame1 = dock1->frame();

    QPoint globalPressPos = dragPointForWidget(frame1, 0);
    QTabBar *tabBar = static_cast<FrameWidget*>(frame1)->tabBar();
    QVERIFY(tabBar);
    SetExpectedWarning sew("No window being dragged for"); // because dragging by tab does nothing in this case
    drag(tabBar, globalPressPos, QPoint(0, 0));

    delete dock1;
    Testing::waitForDeleted(frame1);
}

void TestCommon::tst_mainWindowAlwaysHasCentralWidget()
{
    EnsureTopLevelsDeleted e;

    auto m = createMainWindow();
    QTest::qWait(10); // the DND state machine needs the event loop to start, otherwise activeState() is nullptr. (for offscreen QPA)

    QWidget *central = m->centralWidget();
    auto dropArea = m->dropArea();
    QVERIFY(dropArea);

    QPointer<Frame> centralFrame = static_cast<Frame*>(dropArea->centralFrame()->guestAsQObject());
    QVERIFY(central);
    QVERIFY(dropArea);
    QCOMPARE(dropArea->count(), 1);
    QVERIFY(centralFrame);
    QCOMPARE(centralFrame->dockWidgetCount(), 0);

    // Add a tab
    auto dock = createDockWidget("doc1", Qt::green);
    m->addDockWidgetAsTab(dock);
    QCOMPARE(dropArea->count(), 1);
    QCOMPARE(centralFrame->dockWidgetCount(), 1);

    qDebug() << "Central widget width=" << central->size() << "; mainwindow="
             << m->size();

    // Detach tab
    QPoint globalPressPos = dragPointForWidget(centralFrame.data(), 0);
    QTabBar *tabBar = static_cast<FrameWidget*>(centralFrame.data())->tabBar();
    QVERIFY(tabBar);
    qDebug() << "Detaching tab from dropArea->size=" << dropArea->QWidget::size() << "; dropArea=" << dropArea;
    drag(tabBar, globalPressPos, m->geometry().bottomRight() + QPoint(30, 30));

    QVERIFY(centralFrame);
    QCOMPARE(dropArea->count(), 1);
    QCOMPARE(centralFrame->dockWidgetCount(), 0);
    QVERIFY(dropArea->checkSanity());

    delete dock->window();
}

void TestCommon::tst_dockableMainWindows()
{
    EnsureTopLevelsDeleted e;

     auto m1 = createMainWindow();
     auto dock1 = createDockWidget("dock1", new QPushButton("foo"));
     m1->addDockWidget(dock1, Location_OnTop);

     auto m2 = new KDDockWidgets::MainWindow("mainwindow-dockable");
     auto m2Container = createDockWidget("mainwindow-dw", m2);
     auto menubar = m2->menuBar();
     menubar->addMenu("File");
     menubar->addMenu("View");
     menubar->addMenu("Help");
     m2Container->show();

     auto dock21 = createDockWidget("dock21", new QPushButton("foo"));
     auto dock22 = createDockWidget("dock22", new QPushButton("foo"));
     m2->addDockWidget(dock21, Location_OnLeft);
     m2->addDockWidget(dock22, Location_OnRight);

     auto fw = m2Container->floatingWindow();
     TitleBar *fwTitleBar = fw->titleBar();

     QVERIFY(fw->hasSingleFrame());
     QVERIFY(fw->hasSingleDockWidget());

     // Check that the inner-inner dock widgets have a visible title-bar
     QVERIFY(dock21->titleBar()->isVisible());
     QVERIFY(dock22->titleBar()->isVisible());
     QVERIFY(dock21->titleBar() != fwTitleBar);
     QVERIFY(dock22->titleBar() != fwTitleBar);

     QTest::qWait(10); // the DND state machine needs the event loop to start, otherwise activeState() is nullptr. (for offscreen QPA)
     const QPoint startPoint = fwTitleBar->mapToGlobal(QPoint(5, 5));
     const QPoint destination = startPoint + QPoint(20, 20);

     // Check that we don't get the "Refusing to itself" warning. not actually dropping anywhere
     drag(fwTitleBar, startPoint, destination);

     // The FloatingWindow has a single DockWidget, so it shows the title bar, while the Frame doesn't
     QVERIFY(fwTitleBar->isVisible());
     QVERIFY(!m2Container->frame()->titleBar()->isVisible());

     fw->dropArea()->addDockWidget(dock1, Location::Location_OnLeft, nullptr);
     // Now the FloatingWindow has two dock widgets, so our main window dock widget also shows the title bar
     QVERIFY(fwTitleBar->isVisible());
     QVERIFY(m2Container->frame()->titleBar()->isVisible());

     // Put it how it was, FloatingWindow is single dock again
     auto frame1 = dock1->frame();
     dock1->close();
     Testing::waitForDeleted(frame1);
     QVERIFY(fwTitleBar->isVisible());
     QVERIFY(!m2Container->frame()->titleBar()->isVisible());

     // Repeat, but instead of closing dock1, we float it
     fw->dropArea()->addDockWidget(dock1, Location::Location_OnLeft, nullptr);
     QVERIFY(fwTitleBar->isVisible());
     QVERIFY(m2Container->frame()->titleBar()->isVisible());
     frame1 = dock1->frame();
     frame1->titleBar()->onFloatClicked();
     QVERIFY(fwTitleBar->isVisible());

     QVERIFY(!m2Container->frame()->titleBar()->isVisible());

     fw->dropArea()->addDockWidget(dock1, Location::Location_OnLeft, nullptr);
}

#endif

void TestCommon::tst_negativeAnchorPositionWhenEmbedded_data()
{
    QTest::addColumn<bool>("embedded");

    QTest::newRow("false") << false;
    QTest::newRow("true") << true;
}

void TestCommon::tst_negativeAnchorPositionWhenEmbedded()
{
    QFETCH(bool, embedded);
    EnsureTopLevelsDeleted e;

    MainWindowBase *m = nullptr;
    if (embedded) {
        auto em = createEmbeddedMainWindow(QSize(500, 500));
        m = em->mainWindow;
    } else {
        m = createMainWindow(QSize(500, 500), MainWindowOption_HasCentralFrame).release();
        m->resize(QSize(500, 500));
        m->show();
    }
    auto layout = m->multiSplitter();

    auto w1 = new MyWidget2(QSize(400,400));
    auto w2 = new MyWidget2(QSize(400,400));
    auto d1 = createDockWidget("1", w1);
    auto d2 = createDockWidget("2", w2);
    auto d3 = createDockWidget("3", w2);

    m->addDockWidget(d1, Location_OnLeft);
    m->addDockWidget(d2, Location_OnLeft);
    m->addDockWidget(d3, Location_OnLeft);

    layout->checkSanity();

    delete m->window();
}

void TestCommon::tst_floatingAction()
{
    // Tests DockWidget::floatAction()
    EnsureTopLevelsDeleted e;

    {
        // 1. Create a MainWindow with two docked dock-widgets, then float the first one.
        auto m = createMainWindow();
        auto dock1 = createDockWidget("dock1", new QPushButton("one"));
        auto dock2 = createDockWidget("dock2", new QPushButton("two"));
        m->addDockWidget(dock1, KDDockWidgets::Location_OnLeft);
        m->addDockWidget(dock2, KDDockWidgets::Location_OnRight);

        auto action = dock1->floatAction();
        QVERIFY(!dock1->isFloating());
        QVERIFY(!action->isChecked());
        QVERIFY(action->isEnabled());
        QCOMPARE(action->toolTip(), tr("Detach"));

        action->toggle();
        QVERIFY(dock1->isFloating());
        QVERIFY(action->isChecked());
        QVERIFY(action->isEnabled());
        QCOMPARE(action->toolTip(), tr("Dock"));

        auto fw = dock1->floatingWindow();
        QVERIFY(fw);

        //2. Put it back, via setFloating(). It should return to its place.
        action->toggle();

        QVERIFY(!dock1->isFloating());
        QVERIFY(!action->isChecked());
        QVERIFY(action->isEnabled());
        QVERIFY(!dock1->isTabbed());
        QCOMPARE(action->toolTip(), tr("Detach"));;

        Testing::waitForDeleted(fw);
    }

    {
        // 1. Create a MainWindow with one docked dock-widgets, and one floating.
        auto m = createMainWindow();
        auto dock1 = createDockWidget("dock1", new QPushButton("one"));
        auto dock2 = createDockWidget("dock2", new QPushButton("two"));
        m->addDockWidget(dock1, KDDockWidgets::Location_OnLeft);

        //The floating window action should be disabled as it has no previous place
        auto action = dock2->floatAction();
        QVERIFY(dock2->isFloating());
        QVERIFY(action->isChecked());
        QVERIFY(!action->isEnabled());
        QCOMPARE(action->toolTip(), tr("Dock"));

        m->addDockWidget(dock2, KDDockWidgets::Location_OnRight);

        QVERIFY(!dock2->isFloating());
        QVERIFY(!action->isChecked());
        QVERIFY(action->isEnabled());
        QCOMPARE(action->toolTip(), tr("Detach"));

        action->toggle();
        QVERIFY(dock2->isFloating());
        QVERIFY(action->isChecked());
        QVERIFY(action->isEnabled());
        QCOMPARE(action->toolTip(), tr("Dock"));

        auto fw = dock2->floatingWindow();
        QVERIFY(fw);

        //2. Put it back, via setFloating(). It should return to its place.
        action->toggle();

        QVERIFY(!dock1->isFloating());
        QVERIFY(!action->isChecked());
        QVERIFY(action->isEnabled());
        QVERIFY(!dock1->isTabbed());
        QCOMPARE(action->toolTip(), tr("Detach"));

        Testing::waitForDeleted(fw);
    }
    {
        // 3. A floating window with two tabs
        auto dock1 = createDockWidget("dock1", new QPushButton("one"));
        auto dock2 = createDockWidget("dock2", new QPushButton("two"));

        bool dock1IsFloating = dock1->floatAction()->isChecked();
        bool dock2IsFloating = dock2->floatAction()->isChecked();

        connect(dock1->floatAction(), &QAction::toggled, [&dock1IsFloating] (bool t) {
            Q_ASSERT(dock1IsFloating != t);
            dock1IsFloating = t;
        });

        connect(dock2->floatAction(), &QAction::toggled, [&dock2IsFloating] (bool t) {
            Q_ASSERT(dock2IsFloating != t);
            dock2IsFloating = t;
        });

        auto fw2 = dock2->floatingWindow();
        QVERIFY(dock1->isFloating());
        QVERIFY(dock2->isFloating());
        QVERIFY(dock1->floatAction()->isChecked());
        QVERIFY(dock2->floatAction()->isChecked());

        dock1->addDockWidgetAsTab(dock2);
        QVERIFY(!dock1->isFloating());
        QVERIFY(!dock2->isFloating());
        QVERIFY(!dock1->floatAction()->isChecked());
        QVERIFY(!dock2->floatAction()->isChecked());

        dock2->setFloating(true);

        QVERIFY(dock1->isFloating());
        QVERIFY(dock1->floatAction()->isChecked());
        QVERIFY(dock2->isFloating());
        QVERIFY(dock2->floatAction()->isChecked());

        QVERIFY(dock1IsFloating);
        QVERIFY(dock2IsFloating);

        delete fw2;
        delete dock1->window();
        delete dock2->window();
    }

    {
        // If the dock widget is alone then it's floating, but we suddenly dock a widget side-by-side
        // to it, then both aren't floating anymore. This test tests if the signal was emitted

        auto dock1 = createDockWidget("one", new QPushButton("one"));
        auto dock2 = createDockWidget("two", new QPushButton("two"));

        QVERIFY(dock1->isFloating());
        QVERIFY(dock2->isFloating());
        QVERIFY(dock1->floatAction()->isChecked());
        QVERIFY(dock2->floatAction()->isChecked());
        auto oldFw2 = dock2->window();

        QSignalSpy spy1(dock1->floatAction(), &QAction::toggled);
        QSignalSpy spy2(dock2->floatAction(), &QAction::toggled);

        QSignalSpy spy11(dock1, &DockWidgetBase::isFloatingChanged);
        QSignalSpy spy21(dock2, &DockWidgetBase::isFloatingChanged);

        dock1->addDockWidgetToContainingWindow(dock2, Location_OnRight);

        QCOMPARE(spy1.count(), 1);
        QCOMPARE(spy2.count(), 1);
        QCOMPARE(spy11.count(), 1);
        QCOMPARE(spy21.count(), 1);

        QVERIFY(!dock1->isFloating());
        QVERIFY(!dock2->isFloating());

        QVERIFY(!dock2->floatAction()->isChecked());
        QVERIFY(!dock1->floatAction()->isChecked());

        delete dock1->window();
        delete oldFw2->window();
    }

    {
        // Like before, but now we use addMultiSplitter()

        auto dock1 = createDockWidget("one", new QPushButton("one"));
        auto dock2 = createDockWidget("two", new QPushButton("two"));

        QVERIFY(dock1->isFloating());
        QVERIFY(dock2->isFloating());
        QVERIFY(dock1->floatAction()->isChecked());
        QVERIFY(dock2->floatAction()->isChecked());
        auto oldFw2 = dock2->floatingWindow();

        QSignalSpy spy1(dock1->floatAction(), &QAction::toggled);
        QSignalSpy spy2(dock2->floatAction(), &QAction::toggled);

        QSignalSpy spy11(dock1, &DockWidgetBase::isFloatingChanged);
        QSignalSpy spy21(dock2, &DockWidgetBase::isFloatingChanged);

        auto dropArea1 = dock1->floatingWindow()->dropArea();
        dropArea1->drop(oldFw2, Location_OnRight, nullptr);

        QCOMPARE(spy1.count(), 1);
        QCOMPARE(spy2.count(), 1);
        QCOMPARE(spy11.count(), 1);
        QCOMPARE(spy21.count(), 1);

        QVERIFY(!dock1->isFloating());
        QVERIFY(!dock2->isFloating());
        QVERIFY(!dock2->floatAction()->isChecked());
        QVERIFY(!dock1->floatAction()->isChecked());

        // Let's now remove dock1, dock2 should be floating
        dock1->setFloating(true);
        QVERIFY(dock1->isFloating());
        QVERIFY(dock2->isFloating());
        QVERIFY(dock2->floatAction()->isChecked());
        QVERIFY(dock1->floatAction()->isChecked());

        delete dock1->window();
        delete dock2->window();
        delete oldFw2->window();
    }

    {
        // Same test as before, but now tab instead of side-by-side
        auto dock1 = createDockWidget("one", new QPushButton("one"));
        auto dock2 = createDockWidget("two", new QPushButton("two"));

        QVERIFY(dock1->isFloating());
        QVERIFY(dock2->isFloating());
        QVERIFY(dock1->floatAction()->isChecked());
        QVERIFY(dock2->floatAction()->isChecked());
        auto oldFw2 = dock2->window();

        QSignalSpy spy1(dock1->floatAction(), &QAction::toggled);
        QSignalSpy spy2(dock2->floatAction(), &QAction::toggled);
        QSignalSpy spy11(dock1, &DockWidgetBase::isFloatingChanged);
        QSignalSpy spy21(dock2, &DockWidgetBase::isFloatingChanged);
        dock1->addDockWidgetAsTab(dock2);

        QCOMPARE(spy1.count(), 1);

        // On earlier Qt versions this is flaky, but technically correct.
        // Windows can get hidden while being reparented and floating changes momentarily.
        QVERIFY(spy2.count() == 1 || spy2.count() == 3);
        QVERIFY(spy21.count() == 1 || spy21.count() == 3);
        QCOMPARE(spy11.count(), 1);

        QVERIFY(!dock1->isFloating());
        QVERIFY(!dock2->isFloating());

        QVERIFY(!dock2->floatAction()->isChecked());
        QVERIFY(!dock1->floatAction()->isChecked());

        delete dock1->window();
        delete oldFw2->window();
    }
}

void TestCommon::tst_raise()
{
    // Tests DockWidget::raise();
    EnsureTopLevelsDeleted e;

    auto dock1 = createDockWidget("1");
    auto dock2 = createDockWidget("2");
    auto fw2 = Tests::make_qpointer(dock2->window());
    dock1->addDockWidgetAsTab(dock2);
    dock1->setAsCurrentTab();
    QVERIFY(dock1->isCurrentTab());
    QVERIFY(!dock2->isCurrentTab());
    dock2->raise();
    QVERIFY(!dock1->isCurrentTab());
    QVERIFY(dock2->isCurrentTab());

    if (qApp->platformName() != QLatin1String("offscreen")) { // offscreen qpa doesn't seem to keep Window Z.
        auto dock3 = createDockWidget("3");
        dock3->window()->setGeometry(dock1->window()->geometry());
        dock3->window()->setObjectName("3");
        dock1->window()->setObjectName("1");
        dock3->raise();
        QTest::qWait(200);

        if (qApp->QGuiApplication::topLevelAt(dock3->window()->geometry().topLeft() + QPoint(50, 50)) != dock3->windowHandle()) {
            qDebug() << "Failing before raise" << qApp->widgetAt(dock3->window()->geometry().topLeft() + QPoint(50, 50))->window() << dock3->window()
                     << dock1->window()->geometry() << dock3->window()->geometry();
            QVERIFY(false);
        }

        dock1->raise();
        QTest::qWait(200);
        QVERIFY(dock1->isCurrentTab());

        if (qApp->QGuiApplication::topLevelAt(dock3->window()->geometry().topLeft() + QPoint(50, 50)) != dock1->windowHandle()) {
            qDebug() << "Failing after raise" << qApp->widgetAt(dock3->window()->geometry().topLeft() + QPoint(50, 50))->window() << dock1->window()
                     << dock1->window()->geometry() << dock3->window()->geometry();
            QVERIFY(false);
        }

        delete dock3->window();
    }

    delete fw2;
    delete dock1->window();
}

=======
>>>>>>> 72605292
#include "tst_common.moc"<|MERGE_RESOLUTION|>--- conflicted
+++ resolved
@@ -35,7 +35,6 @@
 
 # include <QQmlEngine>
 # include <QQuickStyle>
-<<<<<<< HEAD
 # else
 # include "DockWidget.h"
 # include "MainWindow.h"
@@ -49,10 +48,6 @@
 
 #ifdef Q_OS_WIN
 # include <Windows.h>
-=======
-#else
-# include "DockWidget.h"
->>>>>>> 72605292
 #endif
 
 using namespace KDDockWidgets;
@@ -103,7 +98,6 @@
     void tst_ghostSeparator();
     void tst_detachFromMainWindow();
     void tst_detachPos();
-<<<<<<< HEAD
     void tst_floatingWindowSize();
     void tst_sizeAfterRedock();
     void tst_tabbingWithAffinities();
@@ -232,7 +226,7 @@
     void tst_negativeAnchorPositionWhenEmbedded_data();
     void tst_floatingAction();
     void tst_raise();
-
+    void tst_nonDockable();
 #ifdef KDDOCKWIDGETS_QTWIDGETS
     // TODO: Port these to QtQuick
     void tst_titleBarFocusedWhenTabsChange();
@@ -244,9 +238,6 @@
     void tst_mainWindowAlwaysHasCentralWidget();
     void tst_dockableMainWindows();
 #endif
-=======
-    void tst_nonDockable();
->>>>>>> 72605292
 };
 
 void TestCommon::tst_simple1()
@@ -494,7 +485,6 @@
     delete dock1->window();
 }
 
-<<<<<<< HEAD
 void TestCommon::tst_floatingWindowSize()
 {
     EnsureTopLevelsDeleted e;
@@ -775,7 +765,8 @@
     QVERIFY(l->checkSanity());
     dock1->setFloating(false);
     QVERIFY(l->checkSanity());
-=======
+}
+
 void TestCommon::tst_nonDockable()
 {
     { // First test without Option_NotDockable
@@ -800,7 +791,6 @@
 
         delete dock->window();
     }
->>>>>>> 72605292
 }
 
 int main(int argc, char *argv[])
@@ -818,7 +808,6 @@
     return QTest::qExec(&test, argc, argv);
 }
 
-<<<<<<< HEAD
 void TestCommon::tst_doubleClose()
 {
     EnsureTopLevelsDeleted e;
@@ -5456,6 +5445,4 @@
     delete dock1->window();
 }
 
-=======
->>>>>>> 72605292
 #include "tst_common.moc"